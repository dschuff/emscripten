The following authors have all licensed their contributions to Emscripten
under the licensing terms detailed in LICENSE.

(Authors keep copyright of their contributions, of course; they just grant
a license to everyone to use it as detailed in LICENSE.)

* Alon Zakai <alonzakai@gmail.com> (copyright owned by Mozilla Foundation)
* Tim Dawborn <tim.dawborn@gmail.com>
* Max Shawabkeh <max99x@gmail.com>
* Sigmund Vik <sigmund_vik@yahoo.com>
* Jeff Terrace <jterrace@gmail.com>
* Benoit Tremblay <trembl.ben@gmail.com>
* Andreas Bergmeier <abergmeier@gmx.net>
* Ben Schwartz <bens@alum.mit.edu>
* David Claughton <dave@eclecticdave.com>
* David Yip <yipdw@member.fsf.org>
* Julien Hamaide <julien.hamaide@gmail.com>
* Ehsan Akhgari <ehsan.akhgari@gmail.com> (copyright owned by Mozilla Foundation)
* Adrian Taylor <adrian@macrobug.com>
* Richard Assar <richard.assar@gmail.com>
* Nathan Hammond <emscripten@nathanhammond.com>
* Behdad Esfahbod <behdad@behdad.org>
* David Benjamin <davidben@mit.edu>
* Pierre Renaux <pierre@talansoft.com>
* Brian Anderson <banderson@mozilla.com>
* Jon Bardin <diclophis@gmail.com>
* Jukka Jylänki <jujjyl@gmail.com>
* Aleksander Guryanov <caiiiycuk@gmail.com>
* Chad Austin <chad@chadaustin.me> (copyright owned by IMVU)
* nandhp <nandhp@gmail.com>
* YeZhongWen <linghuye2.0@gmail.com>
* Xingxing Pan <forandom@gmail.com>
* Justin Kerk <dopefishjustin@gmail.com>
* Andrea Bedini <andrea.bedini@gmail.com>
* James Pike <totoro.friend@chilon.net>
* Mokhtar Naamani <mokhtar.naamani@gmail.com>
* Benjamin Stover <benjamin.stover@gmail.com>
* Riccardo Magliocchetti <riccardo.magliocchetti@gmail.com>
* Janus Troelsen <janus.troelsen@stud.tu-darmstadt.de>
* Lars Schneider <lars.schneider@autodesk.com> (copyright owned by Autodesk, Inc.)
* Joel Martin <github@martintribe.org>
* Manuel Wellmann <manuel.wellmann@autodesk.com> (copyright owned by Autodesk, Inc.)
* Xuejie Xiao <xxuejie@gmail.com>
* Dominic Wong <dom@slowbunyip.org>
* Alan Kligman <alan.kligman@gmail.com> (copyright owned by Mozilla Foundation)
* Anthony Liot <wolfviking0@yahoo.com>
* Michael Riss <Michael.Riss@gmx.de>
* Jasper St. Pierre <jstpierre@mecheye.net>
* Manuel Schölling <manuel.schoelling@gmx.de>
* Bruce Mitchener, Jr. <bruce.mitchener@gmail.com>
* Michael Bishop <mbtyke@gmail.com>
* Roger Braun <roger@rogerbraun.net>
* Vladimir Vukicevic <vladimir@pobox.com> (copyright owned by Mozilla Foundation)
* Lorant Pinter <lorant.pinter@prezi.com>
* Tobias Doerffel <tobias.doerffel@gmail.com>
* Martin von Gagern <martin@von-gagern.net>
* Ting-Yuan Huang <thuang@mozilla.com>
* Joshua Granick <jgranick@blackberry.com>
* Felix H. Dahlke <fhd@ubercode.de>
* Éloi Rivard <azmeuk@gmail.com>
* Alexander Gladysh <ag@logiceditor.com>
* Arlo Breault <arlolra@gmail.com>
* Jacob Lee <artdent@gmail.com> (copyright owned by Google, Inc.)
* Joe Lee <jlee@imvu.com> (copyright owned by IMVU)
* Andy Friesen <andy@imvu.com> (copyright owned by IMVU)
* Bill Welden <bwelden@imvu.com> (copyright owned by IMVU)
* Michael Ey <mey@imvu.com> (copyright owned by IMVU)
* Llorens Marti Garcia <lgarcia@imvu.com> (copyright owned by IMVU)
* Jinsuck Kim <jkim@imvu.com> (copyright owned by IMVU)
* Todd Lee <tlee@imvu.com> (copyright owned by IMVU)
* Anthony Pesch <inolen@gmail.com>
* Robert Bragg <robert.bragg@intel.com> (copyright owned by Intel Corporation)
* Sylvestre Ledru <sylvestre@debian.org>
* Tom Fairfield <fairfield@cs.xu.edu>
* Anthony J. Thibault <ajt@hyperlogic.org>
* John Allwine <jallwine86@gmail.com>
* Martin Gerhardy <martin.gerhardy@gmail.com>
* James Gregory <jgregory@zynga.com> (copyright owned by Zynga, Inc)
* Dan Gohman <sunfish@google.com> (copyright owned by Google, Inc.)
* Jeff Gilbert <jgilbert@mozilla.com> (copyright owned by Mozilla Foundation)
* Frits Talbot <frits@metapathy.com>
* Onno Jongbloed <hey@onnoj.net>
* Jez Ng <me@jezng.com>
* Marc Feeley <mfeeley@mozilla.com> (copyright owned by Mozilla Foundation)
* Ludovic Perrine <jazzzz@gmail.com>
* David Barksdale <david.barksdale@adcedosolutions.com>
* Manfred Manik Nerurkar <nerurkar*at*made-apps.biz> (copyright owned by MADE, GmbH)
* Joseph Gentle <me@josephg.com>
* Douglas T. Crosher <dtc-moz@scieneer.com> (copyright owned by Mozilla Foundation)
* Soeren Balko <soeren.balko@gmail.com>
* Ryan Kelly (ryan@rfk.id.au)
* Michael Lelli <toadking@toadking.com>
* Yu Kobayashi <yukoba@accelart.jp>
* Pin Zhang <zhangpin04@gmail.com>
* Nick Bray <ncbray@chromium.org> (copyright owned by Google, Inc.)
* Aidan Hobson Sayers <aidanhs@cantab.net>
* Charlie Birks <admin@daftgames.net>
* Ranger Harke <ranger.harke@autodesk.com> (copyright owned by Autodesk, Inc.)
* Tobias Vrinssen <tobias@vrinssen.de>
* Patrick R. Martin <patrick.martin.r@gmail.com>
* Richard Quirk <richard.quirk@gmail.com>
* Marcos Scriven <marcos@scriven.org>
* Antoine Lambert <antoine.lambert33@gmail.com>
* Daniel Aquino <mr.danielaquino@gmail.com>
* Remi Papillie <remi.papillie@gmail.com>
* Fraser Adams <fraser.adams@blueyonder.co.uk>
* Michael Tirado <icetooth333@gmail.com>
* Ben Noordhuis <info@bnoordhuis.nl>
* Bob Roberts <bobroberts177@gmail.com>
* John Vilk <jvilk@cs.umass.edu>
* Daniel Baulig <dbaulig@fb.com> (copyright owned by Facebook, Inc.)
* Lu Wang <coolwanglu@gmail.com>
* Heidi Pan <heidi.pan@intel.com> (copyright owned by Intel)
* Vasilis Kalintiris <ehostunreach@gmail.com>
* Adam C. Clifton <adam@hulkamaniac.com>
* Volo Zyko <volo.zyko@gmail.com>
* Andre Weissflog <floooh@gmail.com>
* Alexandre Perrot <alexandre.perrot@gmail.com>
* Emerson José Silveira da Costa <emerson.costa@gmail.com>
* Jari Vetoniemi <mailroxas@gmail.com>
* Sindre Sorhus <sindresorhus@gmail.com>
* James S Urquhart <jamesu@gmail.com>
* Boris Gjenero <boris.gjenero@gmail.com>
* jonas echterhoff <jonas@unity3d.com>
* Sami Vaarala <sami.vaarala@iki.fi>
* Jack A. Arrington <jack@epicpineapple.com>
* Richard Janicek <r@janicek.co>
* Joel Croteau <jcroteau@gmail.com>
* Haneef Mubarak <haneef503@gmail.com>
* Nicolas Peri <nicox@shivaengine.com> (copyright owned by ShiVa Technologies, SAS)
* Bernhard Fey <e-male@web.de>
* Dave Nicponski <dave.nicponski@gmail.com>
* Jonathan Jarri <noxalus@gmail.com>
* Daniele Di Proietto <daniele.di.proietto@gmail.com>
* Dan Dascalescu <dNOSPAMdascalescu@gmail.com>
* Thomas Borsos <thomasborsos@gmail.com>
* Ori Avtalion <ori@avtalion.name>
* Guillaume Blanc <guillaumeblanc.sc@gmail.com>
* Usagi Ito <usagi@WonderRabbitProject.net>
* Camilo Polymeris <cpolymeris@gmail.com>
* Markus Henschel <markus.henschel@yager.de>
* Ophir Lojkine <ophir.lojkine@eleves.ec-nantes.fr>
* Ryan Sturgell <ryan.sturgell@gmail.com> (copyright owned by Google, Inc.)
* Jason Green <jason@transgaming.com> (copyright owned by TransGaming, Inc.)
* Ningxin Hu <ningxin.hu@intel.com> (copyright owned by Intel)
* Nicolas Guillemot <nlguillemot@gmail.com>
* Sathyanarayanan Gunasekaran <gsathya.ceg@gmail.com> (copyright owned by Mozilla Foundation)
* Nikolay Vorobyov <nik.vorobyov@gmail.com>
* Jonas Platte <mail@jonasplatte.de>
* Sebastien Ronsse <sronsse@gmail.com>
* Glenn R. Wichman <gwichman@zynga.com>
* Hamish Willee <hamishwillee@gmail.com> (copyright owned by Mozilla Foundation)
* Sylvain Chevalier <sylvain.chevalier@gmail.com>
* Nathan Ross <nross.se@gmail.com>
* Zachary Pomerantz <zmp@umich.edu>
* Boris Tsarev <boristsarev@gmail.com>
* Mark Logan <mark@artillery.com> (copyright owned by Artillery Games, Inc.)
* Коренберг Марк <socketpair@gmail.com>
* Gauthier Billot <gogoprog@gmail.com>
* Árpád Goretity <h2co3@h2co3.org>
* Nicholas Wilson <nicholas@nicholaswilson.me.uk>
* Aaron Mandle <aaronmandle@gmail.com>
* Bailey Hayes <Bailey.Hayes@sas.com> (copyright owned by SAS Institute Inc.)
* Paul Holland <pholland@adobe.com>
* James Long <longster@gmail.com>
* David Anderson <danderson@mozilla.com> (copyright owned by Mozilla Foundation)
* Eric Rannaud <e@nanocritical.com> (copyright owned by Nanocritical Corp.)
* William Furr <wfurr@google.com> (copyright owned by Google, Inc.)
* Dan Glastonbury <dglastonbury@mozilla.com> (copyright owned by Mozilla Foundation)
* Warren Seine <warren.seine@aerys.in> (copyright owned by Aerys SAS)
* Petr Babicka <babcca@gmail.com>
* Akira Takahashi <faithandbrave@gmail.com>
* Victor Costan <costan@gmail.com>
<<<<<<< HEAD
* Pepijn Van Eeckhoudt <pepijn.vaneeckhoudt@luciad.com> (copyright owned by Luciad NV)
* Stevie Trujillo <stevie.trujillo@gmail.com>
* Edward Rudd <urkle@outoforder.cc>
* Rene Eichhorn <rene.eichhorn1@gmail.com>
* Nick Desaulniers <nick@mozilla.com> (copyright owned by Mozilla Foundation)
* Luke Wagner <luke@mozilla.com> (copyright owned by Mozilla Foundation)
* Matt McCormick <matt.mccormick@kitware.com>
* Thaddée Tyl <thaddee.tyl@gmail.com>
* Philipp Wiesemann <philipp.wiesemann@arcor.de>
=======
* Jan Jongboom <janjongboom@gmail.com> (copyright owned by Telenor Digital AS)
>>>>>>> 03b0b2c3
<|MERGE_RESOLUTION|>--- conflicted
+++ resolved
@@ -171,7 +171,6 @@
 * Petr Babicka <babcca@gmail.com>
 * Akira Takahashi <faithandbrave@gmail.com>
 * Victor Costan <costan@gmail.com>
-<<<<<<< HEAD
 * Pepijn Van Eeckhoudt <pepijn.vaneeckhoudt@luciad.com> (copyright owned by Luciad NV)
 * Stevie Trujillo <stevie.trujillo@gmail.com>
 * Edward Rudd <urkle@outoforder.cc>
@@ -181,6 +180,4 @@
 * Matt McCormick <matt.mccormick@kitware.com>
 * Thaddée Tyl <thaddee.tyl@gmail.com>
 * Philipp Wiesemann <philipp.wiesemann@arcor.de>
-=======
 * Jan Jongboom <janjongboom@gmail.com> (copyright owned by Telenor Digital AS)
->>>>>>> 03b0b2c3
