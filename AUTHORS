The following authors have all licensed their contributions to Emscripten
under the licensing terms detailed in LICENSE.

(Authors keep copyright of their contributions, of course; they just grant
a license to everyone to use it as detailed in LICENSE.)

* Alon Zakai <alonzakai@gmail.com> (copyright owned by Mozilla Foundation)
* Tim Dawborn <tim.dawborn@gmail.com>
* Max Shawabkeh <max99x@gmail.com>
* Sigmund Vik <sigmund_vik@yahoo.com>
* Jeff Terrace <jterrace@gmail.com>
* Benoit Tremblay <trembl.ben@gmail.com>
* Andreas Bergmeier <abergmeier@gmx.net>
* Ben Schwartz <bens@alum.mit.edu>
* David Claughton <dave@eclecticdave.com>
* David Yip <yipdw@member.fsf.org>
* Julien Hamaide <julien.hamaide@gmail.com>
* Ehsan Akhgari <ehsan.akhgari@gmail.com> (copyright owned by Mozilla Foundation)
* Adrian Taylor <adrian@macrobug.com>
* Richard Assar <richard.assar@gmail.com>
* Nathan Hammond <emscripten@nathanhammond.com>
* Behdad Esfahbod <behdad@behdad.org>
* David Benjamin <davidben@mit.edu>
* Pierre Renaux <pierre@talansoft.com>
* Brian Anderson <banderson@mozilla.com>
* Jon Bardin <diclophis@gmail.com>
* Jukka Jylänki <jujjyl@gmail.com>
* Aleksander Guryanov <caiiiycuk@gmail.com>
* Chad Austin <chad@chadaustin.me> (copyright owned by IMVU)
* nandhp <nandhp@gmail.com>
* YeZhongWen <linghuye2.0@gmail.com>
* Xingxing Pan <forandom@gmail.com>
* Justin Kerk <dopefishjustin@gmail.com>
* Andrea Bedini <andrea.bedini@gmail.com>
* James Pike <totoro.friend@chilon.net>
* Mokhtar Naamani <mokhtar.naamani@gmail.com>
* Benjamin Stover <benjamin.stover@gmail.com>
* Riccardo Magliocchetti <riccardo.magliocchetti@gmail.com>
* Janus Troelsen <janus.troelsen@stud.tu-darmstadt.de>
* Lars Schneider <lars.schneider@autodesk.com> (copyright owned by Autodesk, Inc.)
* Joel Martin <github@martintribe.org>
* Manuel Wellmann <manuel.wellmann@autodesk.com> (copyright owned by Autodesk, Inc.)
* Xuejie Xiao <xxuejie@gmail.com>
* Dominic Wong <dom@slowbunyip.org>
* Alan Kligman <alan.kligman@gmail.com> (copyright owned by Mozilla Foundation)
* Anthony Liot <wolfviking0@yahoo.com>
* Michael Riss <Michael.Riss@gmx.de>
* Jasper St. Pierre <jstpierre@mecheye.net>
* Manuel Schölling <manuel.schoelling@gmx.de>
* Bruce Mitchener, Jr. <bruce.mitchener@gmail.com>
* Michael Bishop <mbtyke@gmail.com>
* Roger Braun <roger@rogerbraun.net>
* Vladimir Vukicevic <vladimir@pobox.com> (copyright owned by Mozilla Foundation)
* Lorant Pinter <lorant.pinter@prezi.com>
* Tobias Doerffel <tobias.doerffel@gmail.com>
* Martin von Gagern <martin@von-gagern.net>
* Ting-Yuan Huang <thuang@mozilla.com>
* Joshua Granick <jgranick@blackberry.com>
* Felix H. Dahlke <fhd@ubercode.de>
* Éloi Rivard <azmeuk@gmail.com>
* Alexander Gladysh <ag@logiceditor.com>
* Arlo Breault <arlolra@gmail.com>
* Jacob Lee <artdent@gmail.com> (copyright owned by Google, Inc.)
* Joe Lee <jlee@imvu.com> (copyright owned by IMVU)
* Andy Friesen <andy@imvu.com> (copyright owned by IMVU)
* Bill Welden <bwelden@imvu.com> (copyright owned by IMVU)
* Michael Ey <mey@imvu.com> (copyright owned by IMVU)
* Llorens Marti Garcia <lgarcia@imvu.com> (copyright owned by IMVU)
* Jinsuck Kim <jkim@imvu.com> (copyright owned by IMVU)
* Todd Lee <tlee@imvu.com> (copyright owned by IMVU)
* Anthony Pesch <inolen@gmail.com>
* Robert Bragg <robert.bragg@intel.com> (copyright owned by Intel Corporation)
* Sylvestre Ledru <sylvestre@debian.org>
* Tom Fairfield <fairfield@cs.xu.edu>
* Anthony J. Thibault <ajt@hyperlogic.org>
* John Allwine <jallwine86@gmail.com>
* Martin Gerhardy <martin.gerhardy@gmail.com>
* James Gregory <jgregory@zynga.com> (copyright owned by Zynga, Inc)
* Dan Gohman <sunfish@google.com> (copyright owned by Google, Inc.)
* Jeff Gilbert <jgilbert@mozilla.com> (copyright owned by Mozilla Foundation)
* Frits Talbot <frits@metapathy.com>
* Onno Jongbloed <hey@onnoj.net>
* Jez Ng <me@jezng.com>
* Marc Feeley <mfeeley@mozilla.com> (copyright owned by Mozilla Foundation)
* Ludovic Perrine <jazzzz@gmail.com>
* David Barksdale <david.barksdale@adcedosolutions.com>
* Manfred Manik Nerurkar <nerurkar*at*made-apps.biz> (copyright owned by MADE, GmbH)
* Joseph Gentle <me@josephg.com>
* Douglas T. Crosher <dtc-moz@scieneer.com> (copyright owned by Mozilla Foundation)
* Douglas T. Crosher <info@jsstats.com> (copyright owned by Scieneer Pty Ltd)
* Soeren Balko <soeren.balko@gmail.com>
* Ryan Kelly (ryan@rfk.id.au)
* Michael Lelli <toadking@toadking.com>
* Yu Kobayashi <yukoba@accelart.jp>
* Pin Zhang <zhangpin04@gmail.com>
* Nick Bray <ncbray@chromium.org> (copyright owned by Google, Inc.)
* Aidan Hobson Sayers <aidanhs@cantab.net>
* Charlie Birks <admin@daftgames.net>
* Ranger Harke <ranger.harke@autodesk.com> (copyright owned by Autodesk, Inc.)
* Tobias Vrinssen <tobias@vrinssen.de>
* Patrick R. Martin <patrick.martin.r@gmail.com>
* Richard Quirk <richard.quirk@gmail.com>
* Marcos Scriven <marcos@scriven.org>
* Antoine Lambert <antoine.lambert33@gmail.com>
* Daniel Aquino <mr.danielaquino@gmail.com>
* Remi Papillie <remi.papillie@gmail.com>
* Fraser Adams <fraser.adams@blueyonder.co.uk>
* Michael Tirado <icetooth333@gmail.com>
* Ben Noordhuis <info@bnoordhuis.nl>
* Bob Roberts <bobroberts177@gmail.com>
* John Vilk <jvilk@cs.umass.edu>
* Daniel Baulig <dbaulig@fb.com> (copyright owned by Facebook, Inc.)
* Lu Wang <coolwanglu@gmail.com>
* Heidi Pan <heidi.pan@intel.com> (copyright owned by Intel)
* Vasilis Kalintiris <ehostunreach@gmail.com>
* Adam C. Clifton <adam@hulkamaniac.com>
* Volo Zyko <volo.zyko@gmail.com>
* Andre Weissflog <floooh@gmail.com>
* Alexandre Perrot <alexandre.perrot@gmail.com>
* Emerson José Silveira da Costa <emerson.costa@gmail.com>
* Jari Vetoniemi <mailroxas@gmail.com>
* Sindre Sorhus <sindresorhus@gmail.com>
* James S Urquhart <jamesu@gmail.com>
* Boris Gjenero <boris.gjenero@gmail.com>
* jonas echterhoff <jonas@unity3d.com>
* Sami Vaarala <sami.vaarala@iki.fi>
* Jack A. Arrington <jack@epicpineapple.com>
* Richard Janicek <r@janicek.co>
* Joel Croteau <jcroteau@gmail.com>
* Haneef Mubarak <haneef503@gmail.com>
* Nicolas Peri <nicox@shivaengine.com> (copyright owned by ShiVa Technologies, SAS)
* Bernhard Fey <e-male@web.de>
* Dave Nicponski <dave.nicponski@gmail.com>
* Jonathan Jarri <noxalus@gmail.com>
* Daniele Di Proietto <daniele.di.proietto@gmail.com>
* Dan Dascalescu <dNOSPAMdascalescu@gmail.com>
* Thomas Borsos <thomasborsos@gmail.com>
* Ori Avtalion <ori@avtalion.name>
* Guillaume Blanc <guillaumeblanc.sc@gmail.com>
* Usagi Ito <usagi@WonderRabbitProject.net>
* Camilo Polymeris <cpolymeris@gmail.com>
* Markus Henschel <markus.henschel@yager.de>
* Ophir Lojkine <ophir.lojkine@eleves.ec-nantes.fr>
* Ryan Sturgell <ryan.sturgell@gmail.com> (copyright owned by Google, Inc.)
* Jason Green <jason@transgaming.com> (copyright owned by TransGaming, Inc.)
* Ningxin Hu <ningxin.hu@intel.com> (copyright owned by Intel)
* Nicolas Guillemot <nlguillemot@gmail.com>
* Sathyanarayanan Gunasekaran <gsathya.ceg@gmail.com> (copyright owned by Mozilla Foundation)
* Nikolay Vorobyov <nik.vorobyov@gmail.com>
* Jonas Platte <mail@jonasplatte.de>
* Sebastien Ronsse <sronsse@gmail.com>
* Glenn R. Wichman <gwichman@zynga.com>
* Hamish Willee <hamishwillee@gmail.com> (copyright owned by Mozilla Foundation)
* Sylvain Chevalier <sylvain.chevalier@gmail.com>
* Nathan Ross <nross.se@gmail.com>
* Zachary Pomerantz <zmp@umich.edu>
* Boris Tsarev <boristsarev@gmail.com>
* Mark Logan <mark@artillery.com> (copyright owned by Artillery Games, Inc.)
* Коренберг Марк <socketpair@gmail.com>
* Gauthier Billot <gogoprog@gmail.com>
* Árpád Goretity <h2co3@h2co3.org>
* Nicholas Wilson <nicholas@nicholaswilson.me.uk>
* Aaron Mandle <aaronmandle@gmail.com>
* Bailey Hayes <Bailey.Hayes@sas.com> (copyright owned by SAS Institute Inc.)
* Paul Holland <pholland@adobe.com>
* James Long <longster@gmail.com>
* David Anderson <danderson@mozilla.com> (copyright owned by Mozilla Foundation)
* Eric Rannaud <e@nanocritical.com> (copyright owned by Nanocritical Corp.)
* William Furr <wfurr@google.com> (copyright owned by Google, Inc.)
* Dan Glastonbury <dglastonbury@mozilla.com> (copyright owned by Mozilla Foundation)
* Warren Seine <warren.seine@aerys.in> (copyright owned by Aerys SAS)
* Petr Babicka <babcca@gmail.com>
* Akira Takahashi <faithandbrave@gmail.com>
* Victor Costan <costan@gmail.com>
* Pepijn Van Eeckhoudt <pepijn.vaneeckhoudt@luciad.com> (copyright owned by Luciad NV)
* Stevie Trujillo <stevie.trujillo@gmail.com>
* Edward Rudd <urkle@outoforder.cc>
* Rene Eichhorn <rene.eichhorn1@gmail.com>
* Nick Desaulniers <nick@mozilla.com> (copyright owned by Mozilla Foundation)
* Luke Wagner <luke@mozilla.com> (copyright owned by Mozilla Foundation)
* Matt McCormick <matt.mccormick@kitware.com>
* Thaddée Tyl <thaddee.tyl@gmail.com>
* Philipp Wiesemann <philipp.wiesemann@arcor.de>
* Jan Jongboom <janjongboom@gmail.com> (copyright owned by Telenor Digital AS)
* Tiago Quelhas <tiagoq@gmail.com>
* Reinier de Blois <rddeblois@gmail.com>
* Yuichi Nishiwaki <yuichi.nishiwaki@gmail.com>
* Jérôme Bernard <jerome.bernard@ercom.fr> (copyright owned by Ercom)
* Chanhwi Choi <ccwpc@hanmail.net>
* Fábio Santos <fabiosantosart@gmail.com>
* Thibaut Despoulain <thibaut@artillery.com> (copyright owned by Artillery Games, Inc.)
* Wei Tjong Yao <weitjong@gmail.com>
* Tim Guan-tin Chien <timdream@gmail.com>
* Krzysztof Jakubowski <nadult@fastmail.fm>
* Vladimír Vondruš <mosra@centrum.cz>
* Brion Vibber <brion@pobox.com>
* Philip Lafleur <sendsbeak@gmail.com>
* Javier Meseguer de Paz <j.meseguer@gmail.com>
* Michael A. Balazs <michael.balazs@gmail.com>
* Andreas Blixt <me@blixt.nyc>
* Haofeng Zhang <h.z@duke.edu>
* Cody Welsh <codyw@protonmail.com>
* Hoong Ern Ng <hoongern@gmail.com>
* Kagami Hiiragi <kagami@genshiken.org>
* Jan Bölsche <jan@lagomorph.de>
* Sebastian Matthes <sebastianmatthes@outlook.com> (copyright owned by Volkswagen AG)
* Robert Goulet <robert.goulet@autodesk.com> (copyright owned by Autodesk, Inc.)
* Juha Järvi <befunge@gmail.com>
* Louis Lagrange <lagrange.louis@gmail.com>
* Ying-Ruei Liang <thumbd03803@gmail.com>
* Stuart Geipel <lapimlu@gmail.com>
* Yeonjun Lim <yjroot@gmail.com>
* Andrew Karpushin <reven86@gmail.com>
* Felix Zimmermann <fzimmermann89@gmail.com>
* Sven-Hendrik Haase <svenstaro@gmail.com>
* Simon Sandström <simon@nikanor.nu>
* Khaled Sami <k.sami.mohammed@gmail.com>
* Omar El-Mohandes <omar.elmohandes90@gmail.com>
* Florian Rival <florian.rival@gmail.com>
* Mark Achée <mark@achee.com>
* Piotr Paczkowski <kontakt@trzeci.eu>
* Braden MacDonald <braden@bradenmacdonald.com>
* Kevin Cheung <kevin.cheung@autodesk.com> (copyright owned by Autodesk, Inc.)
* Josh Peterson <petersonjm1@gmail.com>
* eska <eska@eska.me>
* Nate Burr <nate.oo@gmail.com>
* Paul "TBBle" Hampson <Paul.Hampson@Pobox.com>
* Andreas Plesch <andreasplesch@gmail.com>
* Brian Armstrong <brian.armstrong.ece+github@gmail.com>
* Vincenzo Chianese <vincenz.chianese@icloud.com>
* Noam T.Cohen <noam@ecb.co.il>
* Nick Shin <nick.shin@gmail.com>
* Gregg Tavares <github@greggman.com>
* Tanner Rogalsky <tanner@tannerrogalsky.com>
* Richard Cook <rcook@tableau.com> (copyright owned by Tableau Software, Inc.)
* Arnab Choudhury <achoudhury@tableau.com> (copyright owned by Tableau Software, Inc.)
* Charles Vaughn <cvaughn@tableau.com> (copyright owned by Tableau Software, Inc.)
* Pierre Krieger <pierre.krieger1708@gmail.com>
* Jakob Stoklund Olesen <stoklund@2pi.dk>
* Jérémy Anger <angerj.dev@gmail.com>
* Derek Schuff <dschuff@chromium.org> (copyright owned by Google, Inc.)
* Ashley Sommer <flubba86@gmail.com>
* Dave Fletcher <graveyhead@gmail.com>
* Lars-Magnus Skog <ralphtheninja@riseup.net>
* Pieter Vantorre <pietervantorre@gmail.com>
* Maher Sallam <maher@sallam.me>
* Andrey Burov <burik666@gmail.com>
* Holland Schutte <hgschutte1@gmail.com>
* Kerby Geffrard <kerby.geffrard@gmail.com>
* cynecx <me@cynecx.net>
* Chris Gibson <cgibson@mrvoxel.com>
* Harald Reingruber <code*at*h-reingruber.at>
* Aiden Koss <madd0131@umn.edu>
* Dustin VanLerberghe <good_ol_dv@hotmail.com>
* Philip Bielby <pmb45-github@srcf.ucam.org> (copyright owned by Jagex Ltd.)
* Régis Fénéon <regis.feneon@gmail.com>
* Dominic Chen <d.c.ddcc@gmail.com> (copyright owned by Google, Inc.)
* Junji Hashimoto <junji.hashimoto@gmail.com>
* Heejin Ahn <aheejin@gmail.com> (copyright owned by Google, Inc.)
* Andras Kucsma <andras.kucsma@gmail.com>
* Mateusz Borycki <mateuszborycki@gmail.com>
* Franklin Ta <fta2012@gmail.com>
* Jacob Gravelle <jgravelle@google.com> (copyright owned by Google, Inc.)
* Kagami Sascha Rosylight <saschanaz@outlook.com>
* Benny Jacobs <benny@gmx.it>
* Ray Brown <code@liquibits.com>
* Christopher Serr <christopher.serr@gmail.com>
* Aaron Ruß <aaron.russ@dfki.de> (copyright owned by DFKI GmbH)
* Vilibald Wanča <vilibald@wvi.cz>
* Alex Hixon <alex@alexhixon.com>
* Vladimir Davidovich <thy.ringo@gmail.com>
<<<<<<< HEAD
* Dmitry Tolmachov <dmitolm@gmail.com>
* Dylan McKay <me@dylanmckay.io>
* Christophe Gragnic <cgragnic@netc.fr>
* Murphy McCauley <murphy.mccauley@gmail.com>
* Anatoly Trosinenko <anatoly.trosinenko@gmail.com>
* Brad Grantham <grantham@plunk.org>
* Sam Clegg <sbc@chromium.org> (copyright owned by Google, Inc.)
* Joshua Lind <joshualind007@hotmail.com>
* Hiroaki GOTO as "GORRY" <gorry@hauN.org>
* Mikhail Kremnyov <mkremnyov@gmail.com> (copyright owned by XCDS International)
* Tasuku SUENAGA a.k.a. gunyarakun <tasuku-s-github@titech.ac>
* Evan Wallace <evan.exe@gmail.com>
* Henning Pohl <henning@still-hidden.de>
=======
* Tim Neumann <mail@timnn.me>
>>>>>>> c83b4a8b
<|MERGE_RESOLUTION|>--- conflicted
+++ resolved
@@ -269,7 +269,6 @@
 * Vilibald Wanča <vilibald@wvi.cz>
 * Alex Hixon <alex@alexhixon.com>
 * Vladimir Davidovich <thy.ringo@gmail.com>
-<<<<<<< HEAD
 * Dmitry Tolmachov <dmitolm@gmail.com>
 * Dylan McKay <me@dylanmckay.io>
 * Christophe Gragnic <cgragnic@netc.fr>
@@ -283,6 +282,4 @@
 * Tasuku SUENAGA a.k.a. gunyarakun <tasuku-s-github@titech.ac>
 * Evan Wallace <evan.exe@gmail.com>
 * Henning Pohl <henning@still-hidden.de>
-=======
 * Tim Neumann <mail@timnn.me>
->>>>>>> c83b4a8b
