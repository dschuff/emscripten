# coding=utf-8
# Copyright 2013 The Emscripten Authors.  All rights reserved.
# Emscripten is available under two separate licenses, the MIT license and the
# University of Illinois/NCSA Open Source License.  Both these licenses can be
# found in the LICENSE file.

import argparse
import multiprocessing
import os
import random
import shlex
import shutil
import subprocess
import time
import unittest
import webbrowser
import zlib
from functools import wraps
from http.server import BaseHTTPRequestHandler, HTTPServer
from pathlib import Path
from urllib.request import urlopen

import common
from common import BrowserCore, RunnerCore, path_from_root, has_browser, EMTEST_BROWSER, Reporting
from common import create_file, parameterized, ensure_dir, disabled, test_file, WEBIDL_BINDER
from common import read_file, also_with_minimal_runtime, EMRUN, no_wasm64, no_2gb, no_4gb
from common import requires_wasm2js, also_with_wasm2js, parameterize, find_browser_test_file
from tools import shared
from tools import ports
from tools import utils
from tools.shared import EMCC, WINDOWS, FILE_PACKAGER, PIPE, DEBUG
from tools.utils import delete_dir


def test_chunked_synchronous_xhr_server(support_byte_ranges, chunkSize, data, checksum, port):
  class ChunkedServerHandler(BaseHTTPRequestHandler):
    def sendheaders(s, extra=None, length=None):
      length = length or len(data)
      s.send_response(200)
      s.send_header("Content-Length", str(length))
      s.send_header("Access-Control-Allow-Origin", "http://localhost:%s" % port)
      s.send_header('Cross-Origin-Resource-Policy', 'cross-origin')
      s.send_header('Cache-Control', 'no-cache, no-store, must-revalidate')
      s.send_header("Access-Control-Expose-Headers", "Content-Length, Accept-Ranges")
      s.send_header("Content-type", "application/octet-stream")
      if support_byte_ranges:
        s.send_header("Accept-Ranges", "bytes")
      if extra:
        for key, value in extra:
          s.send_header(key, value)
      s.end_headers()

    def do_HEAD(s):
      s.sendheaders()

    def do_OPTIONS(s):
      s.sendheaders([("Access-Control-Allow-Headers", "Range")], 0)

    def do_GET(s):
      if s.path == '/':
        s.sendheaders()
      elif not support_byte_ranges:
        s.sendheaders()
        s.wfile.write(data)
      else:
        start, end = s.headers.get("range").split("=")[1].split("-")
        start = int(start)
        end = int(end)
        end = min(len(data) - 1, end)
        length = end - start + 1
        s.sendheaders([], length)
        s.wfile.write(data[start:end + 1])

  # CORS preflight makes OPTIONS requests which we need to account for.
  expectedConns = 22
  httpd = HTTPServer(('localhost', 11111), ChunkedServerHandler)
  for _ in range(expectedConns + 1):
    httpd.handle_request()


def also_with_wasmfs(f):
  assert callable(f)

  @wraps(f)
  def metafunc(self, wasmfs, *args, **kwargs):
    if DEBUG:
      print('parameterize:wasmfs=%d' % wasmfs)
    if wasmfs:
      self.set_setting('WASMFS')
      self.emcc_args = self.emcc_args.copy() + ['-DWASMFS']
      f(self, *args, **kwargs)
    else:
      f(self, *args, **kwargs)

  parameterize(metafunc, {'': (False,),
                          'wasmfs': (True,)})

  return metafunc


def also_with_proxying(f):
  assert callable(f)

  @wraps(f)
  def metafunc(self, proxied, *args, **kwargs):
    if DEBUG:
      print('parameterize:proxied=%d' % proxied)
    self.proxied = proxied
    f(self, *args, **kwargs)

  parameterize(metafunc, {'': (False,),
                          'proxied': (True,)})
  return metafunc


def proxied(f):
  assert callable(f)

  @wraps(f)
  def decorated(self, *args, **kwargs):
    self.proxied = True
    return f(self, *args, **kwargs)

  return decorated


# This is similar to @core.no_wasmfs, but it disable WasmFS and runs the test
# normally. That is, in core we skip the test if we are in the wasmfs.* mode,
# while in browser we don't have such modes, so we force the test to run without
# WasmFS.
#
# When WasmFS is on by default, these annotations will still be needed. Only
# when we remove the old JS FS entirely would we remove them.
def no_wasmfs(note):
  assert not callable(note)

  def decorator(f):
    assert callable(f)

    @wraps(f)
    def decorated(self, *args, **kwargs):
      self.set_setting('WASMFS', 0)
      f(self, *args, **kwargs)
    return decorated
  return decorator


def shell_with_script(shell_file, output_file, replacement):
  shell = read_file(path_from_root('src', shell_file))
  create_file(output_file, shell.replace('{{{ SCRIPT }}}', replacement))


CHROMIUM_BASED_BROWSERS = ['chrom', 'edge', 'opera']


def is_chrome():
  return EMTEST_BROWSER and any(pattern in EMTEST_BROWSER.lower() for pattern in CHROMIUM_BASED_BROWSERS)


def no_chrome(note='chrome is not supported'):
  if is_chrome():
    return unittest.skip(note)
  return lambda f: f


def is_firefox():
  return EMTEST_BROWSER and 'firefox' in EMTEST_BROWSER.lower()


def no_firefox(note='firefox is not supported'):
  if is_firefox():
    return unittest.skip(note)
  return lambda f: f


def is_jspi(args):
  return '-sASYNCIFY=2' in args


def no_swiftshader(f):
  assert callable(f)

  @wraps(f)
  def decorated(self, *args, **kwargs):
    if is_chrome() and '--use-gl=swiftshader' in EMTEST_BROWSER:
      self.skipTest('not compatible with swiftshader')
    return f(self, *args, **kwargs)

  return decorated


def also_with_threads(f):
  assert callable(f)

  @wraps(f)
  def decorated(self, threads, *args, **kwargs):
    if threads:
      self.emcc_args += ['-pthread']
    f(self, *args, **kwargs)

  parameterize(decorated, {'': (False,),
                           'pthreads': (True,)})

  return decorated


def skipExecIf(cond, message):
  def decorator(f):
    assert callable(f)

    @wraps(f)
    def decorated(self, *args, **kwargs):
      if cond:
        self.skip_exec = message
      f(self, *args, **kwargs)

    return decorated

  return decorator


requires_graphics_hardware = skipExecIf(os.getenv('EMTEST_LACKS_GRAPHICS_HARDWARE'), 'This test requires graphics hardware')
requires_webgpu = unittest.skipIf(os.getenv('EMTEST_LACKS_WEBGPU'), "This test requires WebGPU to be available")
requires_sound_hardware = skipExecIf(os.getenv('EMTEST_LACKS_SOUND_HARDWARE'), 'This test requires sound hardware')
requires_offscreen_canvas = skipExecIf(os.getenv('EMTEST_LACKS_OFFSCREEN_CANVAS'), 'This test requires a browser with OffscreenCanvas')


class browser(BrowserCore):
  @classmethod
  def setUpClass(cls):
    super().setUpClass()
    cls.browser_timeout = 60
    if EMTEST_BROWSER != 'node':
      print()
      print('Running the browser tests. Make sure the browser allows popups from localhost.')
      print()

  def setUp(self):
    super().setUp()
    # avoid various compiler warnings that many browser tests currently generate
    self.emcc_args += [
      '-Wno-pointer-sign',
      '-Wno-int-conversion',
    ]

  def require_jspi(self):
    if not is_chrome():
      self.skipTest(f'Current browser ({EMTEST_BROWSER}) does not support JSPI. Only chromium-based browsers ({CHROMIUM_BASED_BROWSERS}) support JSPI today.')
    super(browser, self).require_jspi()

  def post_manual_reftest(self):
    assert os.path.exists('reftest.js')
    shutil.copy(test_file('browser_reporting.js'), '.')
    html = read_file('test.html')
    html = html.replace('</body>', '''
<script src="browser_reporting.js"></script>
<script src="reftest.js"></script>
<script>
var windowClose = window.close;
window.close = () => {
  // wait for rafs to arrive and the screen to update before reftesting
  setTimeout(() => {
    doReftest();
    setTimeout(windowClose, 5000);
  }, 1000);
};
</script>
</body>''')
    create_file('test.html', html)

  def make_reftest(self, expected):
    # make sure the pngs used here have no color correction, using e.g.
    #   pngcrush -rem gAMA -rem cHRM -rem iCCP -rem sRGB infile outfile
    shutil.copy(expected, 'expected.png')
    create_file('reftest.js', f'''
      const reftestRebaseline = {common.EMTEST_REBASELINE};
    ''' + read_file(test_file('reftest.js')))

  def reftest(self, filename, reference, reference_slack=0, *args, **kwargs):
    """Special case of `btest` that uses reference image
    """
    reference = find_browser_test_file(reference)
    assert 'expected' not in kwargs
    expected = [str(i) for i in range(0, reference_slack + 1)]
    self.make_reftest(reference)
    if self.proxied:
      assert 'post_build' not in kwargs
      kwargs['post_build'] = self.post_manual_reftest
      create_file('fakereftest.js', 'var reftestUnblock = () => {}; var reftestBlock = () => {};')
      kwargs['args'] += ['--pre-js', 'fakereftest.js']
    else:
      kwargs.setdefault('args', [])
      kwargs['args'] += ['--pre-js', 'reftest.js', '-sGL_TESTING']

    try:
      return self.btest(filename, expected=expected, *args, **kwargs)
    finally:
      if common.EMTEST_REBASELINE and os.path.exists('actual.png'):
        print(f'overwriting expected image: {reference}')
        self.run_process('pngcrush -rem gAMA -rem cHRM -rem iCCP -rem sRGB actual.png'.split() + [reference])

  def test_sdl1_in_emscripten_nonstrict_mode(self):
    if 'EMCC_STRICT' in os.environ and int(os.environ['EMCC_STRICT']):
      self.skipTest('This test requires being run in non-strict mode (EMCC_STRICT env. variable unset)')
    # TODO: This test is verifying behavior that will be deprecated at some point in the future, remove this test once
    # system JS libraries are no longer automatically linked to anymore.
    self.reftest('hello_world_sdl.c', 'htmltest.png')

  def test_sdl1(self):
    self.reftest('hello_world_sdl.c', 'htmltest.png', args=['-lSDL', '-lGL'])
    self.reftest('hello_world_sdl.c', 'htmltest.png', args=['-sUSE_SDL', '-lGL']) # is the default anyhow

  def test_sdl1_es6(self):
    self.reftest('hello_world_sdl.c', 'htmltest.png', args=['-sUSE_SDL', '-lGL', '-sEXPORT_ES6'])

  # Deliberately named as test_zzz_* to make this test the last one
  # as this test may take the focus away from the main test window
  # by opening a new window and possibly not closing it.
  def test_zzz_html_source_map(self):
    # browsers will try to 'guess' the corresponding original line if a
    # generated line is unmapped, so if we want to make sure that our
    # numbering is correct, we need to provide a couple of 'possible wrong
    # answers'. thus, we add some printf calls so that the cpp file gets
    # multiple mapped lines. in other words, if the program consists of a
    # single 'throw' statement, browsers may just map any thrown exception to
    # that line, because it will be the only mapped line.
    create_file('src.cpp', r'''
      #include <cstdio>

      int main() {
        printf("Starting test\n");
        try {
          throw 42; // line 8
        } catch (int e) { }
        printf("done\n");
        return 0;
      }
      ''')
    # use relative paths when calling emcc, because file:// URIs can only load
    # sourceContent when the maps are relative paths
    self.compile_btest('src.cpp', ['-o', 'src.html', '-gsource-map'])
    self.assertExists('src.html')
    self.assertExists('src.wasm.map')
    if not has_browser():
      self.skipTest('need a browser')
    webbrowser.open_new('file://src.html')
    print('''
If manually bisecting:
  Check that you see src.cpp among the page sources.
  Even better, add a breakpoint, e.g. on the printf, then reload, then step
  through and see the print (best to run with --save-dir for the reload).
''')

  def test_emscripten_log(self):
    self.btest_exit('emscripten_log/emscripten_log.cpp',
                    args=['-Wno-deprecated-pragma', '--pre-js', path_from_root('src/emscripten-source-map.min.js'), '-gsource-map'])

  @also_with_wasmfs
  def test_preload_file(self):
    create_file('somefile.txt', 'load me right before running the code please')
    create_file('.somefile.txt', 'load me right before running the code please')
    create_file('some@file.txt', 'load me right before running the code please')

    absolute_src_path = os.path.abspath('somefile.txt')

    def make_main(path):
      print('make main at', path)
      path = path.replace('\\', '\\\\').replace('"', '\\"') # Escape tricky path name for use inside a C string.
      # TODO: change this when wasmfs supports relative paths.
      if self.get_setting('WASMFS'):
        path = "/" + path
      create_file('main.c', r'''
        #include <assert.h>
        #include <stdio.h>
        #include <string.h>
        #include <emscripten.h>
        int main() {
          FILE *f = fopen("%s", "r");
          char buf[100];
          fread(buf, 1, 20, f);
          buf[20] = 0;
          fclose(f);
          printf("|%%s|\n", buf);

          assert(strcmp("load me right before", buf) == 0);
          return 0;
        }
        ''' % path)

    test_cases = [
      # (source preload-file string, file on target FS to load)
      ("somefile.txt", "somefile.txt"),
      (".somefile.txt@somefile.txt", "somefile.txt"),
      ("./somefile.txt", "somefile.txt"),
      ("somefile.txt@file.txt", "file.txt"),
      ("./somefile.txt@file.txt", "file.txt"),
      ("./somefile.txt@./file.txt", "file.txt"),
      ("somefile.txt@/file.txt", "file.txt"),
      ("somefile.txt@/", "somefile.txt"),
      (absolute_src_path + "@file.txt", "file.txt"),
      (absolute_src_path + "@/file.txt", "file.txt"),
      (absolute_src_path + "@/", "somefile.txt"),
      ("somefile.txt@/directory/file.txt", "/directory/file.txt"),
      ("somefile.txt@/directory/file.txt", "directory/file.txt"),
      (absolute_src_path + "@/directory/file.txt", "directory/file.txt"),
      ("some@@file.txt@other.txt", "other.txt"),
      ("some@@file.txt@some@@otherfile.txt", "some@otherfile.txt")]

    for srcpath, dstpath in test_cases:
      print('Testing', srcpath, dstpath)
      make_main(dstpath)
      self.btest_exit('main.c', args=['--preload-file', srcpath])
    if WINDOWS:
      # On Windows, the following non-alphanumeric non-control code ASCII characters are supported.
      # The characters <, >, ", |, ?, * are not allowed, because the Windows filesystem doesn't support those.
      tricky_filename = '!#$%&\'()+,-. ;=@[]^_`{}~.txt'
    else:
      # All 7-bit non-alphanumeric non-control code ASCII characters except /, : and \ are allowed.
      tricky_filename = '!#$%&\'()+,-. ;=@[]^_`{}~ "*<>?|.txt'
    create_file(tricky_filename, 'load me right before running the code please')
    make_main(tricky_filename)
    # As an Emscripten-specific feature, the character '@' must be escaped in the form '@@' to not confuse with the 'src@dst' notation.
    self.btest_exit('main.c', args=['--preload-file', tricky_filename.replace('@', '@@')])

    # TODO: WASMFS doesn't support the rest of this test yet. Exit early.
    if self.get_setting('WASMFS'):
      return

    # By absolute path

    make_main('somefile.txt') # absolute becomes relative
    self.btest_exit('main.c', args=['--preload-file', absolute_src_path])

    # Test subdirectory handling with asset packaging.
    delete_dir('assets')
    ensure_dir('assets/sub/asset1')
    ensure_dir('assets/sub/asset1/.git') # Test adding directory that shouldn't exist.
    ensure_dir('assets/sub/asset2')
    create_file('assets/sub/asset1/file1.txt', '''load me right before running the code please''')
    create_file('assets/sub/asset1/.git/shouldnt_be_embedded.txt', '''this file should not get embedded''')
    create_file('assets/sub/asset2/file2.txt', '''load me right before running the code please''')
    absolute_assets_src_path = 'assets'

    def make_main_two_files(path1, path2, nonexistingpath):
      create_file('main.c', r'''
        #include <stdio.h>
        #include <assert.h>
        #include <string.h>
        #include <emscripten.h>
        int main() {
          FILE *f = fopen("%s", "r");
          char buf[100];
          fread(buf, 1, 20, f);
          buf[20] = 0;
          fclose(f);
          printf("|%%s|\n", buf);

          assert(strcmp("load me right before", buf) == 0);

          f = fopen("%s", "r");
          assert(f != NULL);
          fclose(f);

          f = fopen("%s", "r");
          assert(f == NULL);

          return 0;
        }
      ''' % (path1, path2, nonexistingpath))

    test_cases = [
      # (source directory to embed, file1 on target FS to load, file2 on target FS to load, name of a file that *shouldn't* exist on VFS)
      ("assets", "assets/sub/asset1/file1.txt", "assets/sub/asset2/file2.txt", "assets/sub/asset1/.git/shouldnt_be_embedded.txt"),
      ("assets/", "assets/sub/asset1/file1.txt", "assets/sub/asset2/file2.txt", "assets/sub/asset1/.git/shouldnt_be_embedded.txt"),
      ("assets@/", "/sub/asset1/file1.txt", "/sub/asset2/file2.txt", "/sub/asset1/.git/shouldnt_be_embedded.txt"),
      ("assets/@/", "/sub/asset1/file1.txt", "/sub/asset2/file2.txt", "/sub/asset1/.git/shouldnt_be_embedded.txt"),
      ("assets@./", "/sub/asset1/file1.txt", "/sub/asset2/file2.txt", "/sub/asset1/.git/shouldnt_be_embedded.txt"),
      (absolute_assets_src_path + "@/", "/sub/asset1/file1.txt", "/sub/asset2/file2.txt", "/sub/asset1/.git/shouldnt_be_embedded.txt"),
      (absolute_assets_src_path + "@/assets", "/assets/sub/asset1/file1.txt", "/assets/sub/asset2/file2.txt", "assets/sub/asset1/.git/shouldnt_be_embedded.txt")]

    for test in test_cases:
      (srcpath, dstpath1, dstpath2, nonexistingpath) = test
      make_main_two_files(dstpath1, dstpath2, nonexistingpath)
      print(srcpath)
      self.btest_exit('main.c', args=['--preload-file', srcpath, '--exclude-file', '*/.*'])

    # Should still work with -o subdir/..

    make_main('somefile.txt') # absolute becomes relative
    ensure_dir('dirrey')
    self.compile_btest('main.c', ['--preload-file', absolute_src_path, '-o', 'dirrey/page.html'], reporting=Reporting.JS_ONLY)
    self.run_browser('dirrey/page.html', '/report_result?exit:0')

    # With FS.preloadFile

    create_file('pre.js', '''
      // we need --use-preload-plugins for this.
      Module.preRun = () => FS.createPreloadedFile('/', 'someotherfile.txt', 'somefile.txt', true, false);
    ''')
    make_main('someotherfile.txt')
    self.btest_exit('main.c', args=['--pre-js', 'pre.js', '--use-preload-plugins'])

  # Tests that user .html shell files can manually download .data files created with --preload-file cmdline.
  @parameterized({
    '': ([],),
    'pthreads': (['-pthread', '-sPROXY_TO_PTHREAD', '-sEXIT_RUNTIME'],),
  })
  def test_preload_file_with_manual_data_download(self, args):
    create_file('file.txt', 'Hello!')

    self.compile_btest('browser/test_manual_download_data.c', ['-sEXIT_RUNTIME', '-o', 'out.js', '--preload-file', 'file.txt@/file.txt'] + args)
    shutil.copy(test_file('browser/test_manual_download_data.html'), '.')

    # Move .data file out of server root to ensure that getPreloadedPackage is actually used
    os.mkdir('test')
    shutil.move('out.js', 'test/test_manual_download_data.js')
    shutil.move('out.data', 'test/test_manual_download_data.data')

    self.run_browser('test_manual_download_data.html', '/report_result?exit:0')

  # Tests that if the output files have single or double quotes in them, that it will be handled by
  # correctly escaping the names.
  def test_output_file_escaping(self):
    self.set_setting('EXIT_RUNTIME')
    tricky_part = '\'' if WINDOWS else '\' and \"' # On Windows, files/directories may not contain a double quote character. On non-Windowses they can, so test that.

    d = 'dir with ' + tricky_part
    abs_d = os.path.abspath(d)
    ensure_dir(abs_d)
    txt = 'file with ' + tricky_part + '.txt'
    create_file(os.path.join(d, txt), 'load me right before')

    src = os.path.join(d, 'file with ' + tricky_part + '.c')
    create_file(src, r'''
      #include <assert.h>
      #include <stdio.h>
      #include <string.h>
      #include <emscripten.h>
      int main() {
        FILE *f = fopen("%s", "r");
        char buf[100];
        fread(buf, 1, 20, f);
        buf[20] = 0;
        fclose(f);
        printf("|%%s|\n", buf);
        assert(strcmp("load me right before", buf) == 0);
        return 0;
      }
    ''' % (txt.replace('\'', '\\\'').replace('\"', '\\"')))

    data_file = os.path.join(abs_d, 'file with ' + tricky_part + '.data')
    data_js_file = os.path.join(abs_d, 'file with ' + tricky_part + '.js')
    abs_txt = os.path.join(abs_d, txt)
    self.run_process([FILE_PACKAGER, data_file, '--use-preload-cache', '--indexedDB-name=testdb', '--preload', abs_txt + '@' + txt, '--js-output=' + data_js_file])
    page_file = os.path.join(d, 'file with ' + tricky_part + '.html')
    abs_page_file = os.path.abspath(page_file)
    self.compile_btest(src, ['--pre-js', data_js_file, '-o', abs_page_file, '-sFORCE_FILESYSTEM'], reporting=Reporting.JS_ONLY)
    self.run_browser(page_file, '/report_result?exit:0')

  @parameterized({
    '0': (0,),
    '1mb': (1 * 1024 * 1024,),
    '100mb': (100 * 1024 * 1024,),
    '150mb': (150 * 1024 * 1024,),
  })
  def test_preload_caching(self, extra_size):
    self.set_setting('EXIT_RUNTIME')
    create_file('main.c', r'''
      #include <assert.h>
      #include <stdio.h>
      #include <string.h>
      #include <emscripten.h>

      extern int checkPreloadResults();

      int main(int argc, char** argv) {
        FILE *f = fopen("%s", "r");
        char buf[100];
        fread(buf, 1, 20, f);
        buf[20] = 0;
        fclose(f);
        printf("|%%s|\n", buf);

        assert(strcmp("load me right before", buf) == 0);
        return checkPreloadResults();
      }
    ''' % 'somefile.txt')

    create_file('test.js', '''
      addToLibrary({
        checkPreloadResults: function() {
          var cached = 0;
          var packages = Object.keys(Module['preloadResults']);
          packages.forEach(function(package) {
            var fromCache = Module['preloadResults'][package]['fromCache'];
            if (fromCache)
              ++ cached;
          });
          return cached;
        }
      });
    ''')

    # test caching of various sizes, including sizes higher than 128MB which is
    # chrome's limit on IndexedDB item sizes, see
    # https://cs.chromium.org/chromium/src/content/renderer/indexed_db/webidbdatabase_impl.cc?type=cs&q=%22The+serialized+value+is+too+large%22&sq=package:chromium&g=0&l=177
    # https://cs.chromium.org/chromium/src/out/Debug/gen/third_party/blink/public/mojom/indexeddb/indexeddb.mojom.h?type=cs&sq=package:chromium&g=0&l=60
    if is_chrome() and extra_size >= 100 * 1024 * 1024:
      self.skipTest('chrome bug')
    create_file('somefile.txt', '''load me right before running the code please''' + ('_' * extra_size))
    print('size:', os.path.getsize('somefile.txt'))
    self.compile_btest('main.c', ['--use-preload-cache', '--js-library', 'test.js', '--preload-file', 'somefile.txt', '-o', 'page.html', '-sALLOW_MEMORY_GROWTH'], reporting=Reporting.JS_ONLY)
    self.run_browser('page.html', '/report_result?exit:0')
    self.run_browser('page.html', '/report_result?exit:1')

  def test_preload_caching_indexeddb_name(self):
    self.set_setting('EXIT_RUNTIME')
    create_file('somefile.txt', '''load me right before running the code please''')

    def make_main(path):
      print(path)
      create_file('main.c', r'''
        #include <assert.h>
        #include <stdio.h>
        #include <string.h>
        #include <emscripten.h>

        extern int checkPreloadResults();

        int main(int argc, char** argv) {
          FILE *f = fopen("%s", "r");
          char buf[100];
          fread(buf, 1, 20, f);
          buf[20] = 0;
          fclose(f);
          printf("|%%s|\n", buf);

          int result = 0;

          assert(strcmp("load me right before", buf) == 0);
          return checkPreloadResults();
        }
      ''' % path)

    create_file('test.js', '''
      addToLibrary({
        checkPreloadResults: function() {
          var cached = 0;
          var packages = Object.keys(Module['preloadResults']);
          packages.forEach(function(package) {
            var fromCache = Module['preloadResults'][package]['fromCache'];
            if (fromCache)
              ++ cached;
          });
          return cached;
        }
      });
    ''')

    make_main('somefile.txt')
    self.run_process([FILE_PACKAGER, 'somefile.data', '--use-preload-cache', '--indexedDB-name=testdb', '--preload', 'somefile.txt', '--js-output=' + 'somefile.js'])
    self.compile_btest('main.c', ['--js-library', 'test.js', '--pre-js', 'somefile.js', '-o', 'page.html', '-sFORCE_FILESYSTEM'], reporting=Reporting.JS_ONLY)
    self.run_browser('page.html', '/report_result?exit:0')
    self.run_browser('page.html', '/report_result?exit:1')

  def test_multifile(self):
    # a few files inside a directory
    ensure_dir('subdirr/moar')
    create_file('subdirr/data1.txt', '1214141516171819')
    create_file('subdirr/moar/data2.txt', '3.14159265358979')
    create_file('main.c', r'''
      #include <assert.h>
      #include <stdio.h>
      #include <string.h>
      #include <emscripten.h>
      int main() {
        char buf[17];

        FILE *f = fopen("subdirr/data1.txt", "r");
        fread(buf, 1, 16, f);
        buf[16] = 0;
        fclose(f);
        printf("|%s|\n", buf);
        assert(strcmp("1214141516171819", buf) == 0);

        FILE *f2 = fopen("subdirr/moar/data2.txt", "r");
        fread(buf, 1, 16, f2);
        buf[16] = 0;
        fclose(f2);
        printf("|%s|\n", buf);
        assert(strcmp("3.14159265358979", buf) == 0);

        return 0;
      }
    ''')

    # by individual files
    self.btest_exit('main.c', args=['--preload-file', 'subdirr/data1.txt', '--preload-file', 'subdirr/moar/data2.txt'])

    # by directory, and remove files to make sure
    self.set_setting('EXIT_RUNTIME')
    self.compile_btest('main.c', ['--preload-file', 'subdirr', '-o', 'page.html'], reporting=Reporting.JS_ONLY)
    shutil.rmtree('subdirr')
    self.run_browser('page.html', '/report_result?exit:0')

  def test_custom_file_package_url(self):
    # a few files inside a directory
    ensure_dir('subdirr')
    ensure_dir('cdn')
    create_file(Path('subdirr/data1.txt'), '1214141516171819')
    # change the file package base dir to look in a "cdn". note that normally
    # you would add this in your own custom html file etc., and not by
    # modifying the existing shell in this manner
    default_shell = read_file(path_from_root('src/shell.html'))
    create_file('shell.html', default_shell.replace('var Module = {', '''
    var Module = {
      locateFile: function(path, prefix) {
        if (path.endsWith(".wasm")) {
           return prefix + path;
        } else {
           return "cdn/" + path;
        }
      },
    '''))
    create_file('main.c', r'''
      #include <assert.h>
      #include <stdio.h>
      #include <string.h>
      #include <emscripten.h>
      int main() {
        char buf[17];

        FILE *f = fopen("subdirr/data1.txt", "r");
        fread(buf, 1, 16, f);
        buf[16] = 0;
        fclose(f);
        printf("|%s|\n", buf);
        assert(strcmp("1214141516171819", buf) == 0);

        return 0;
      }
    ''')

    self.set_setting('EXIT_RUNTIME')
    self.compile_btest('main.c', ['--shell-file', 'shell.html', '--preload-file', 'subdirr/data1.txt', '-o', 'test.html'], reporting=Reporting.JS_ONLY)
    shutil.move('test.data', Path('cdn/test.data'))
    self.run_browser('test.html', '/report_result?exit:0')

  def test_missing_data_throws_error(self):
    def setup(assetLocalization):
      self.clear()
      create_file('data.txt', 'data')
      create_file('main.c', r'''
        #include <stdio.h>
        #include <string.h>
        #include <emscripten.h>
        int main() {
          // This code should never be executed in terms of missing required dependency file.
          return 0;
        }
      ''')
      create_file('on_window_error_shell.html', r'''
      <html>
          <center><canvas id='canvas' width='256' height='256'></canvas></center>
          <hr><div id='output'></div><hr>
          <script type='text/javascript'>
            const handler = async (event) => {
              event.stopImmediatePropagation();
              const error = String(event instanceof ErrorEvent ? event.message : (event.reason || event));
              window.disableErrorReporting = true;
              window.onerror = null;
              var result = error.includes("test.data") ? 1 : 0;
              await fetch('http://localhost:8888/report_result?' + result);
              window.close();
            }
            window.addEventListener('error', handler);
            window.addEventListener('unhandledrejection', handler);
            var Module = {
              locateFile: function (path, prefix) {if (path.endsWith(".wasm")) {return prefix + path;} else {return "''' + assetLocalization + r'''" + path;}},
              print: (function() {
                var element = document.getElementById('output');
                return function(text) { element.innerHTML += text.replace('\n', '<br>', 'g') + '<br>';};
              })(),
              canvas: document.getElementById('canvas')
            };
          </script>
          {{{ SCRIPT }}}
        </body>
      </html>''')

    def test():
      # test test missing file should run xhr.onload with status different than 200, 304 or 206
      setup("")
      self.compile_btest('main.c', ['--shell-file', 'on_window_error_shell.html', '--preload-file', 'data.txt', '-o', 'test.html'])
      shutil.move('test.data', 'missing.data')
      self.run_browser('test.html', '/report_result?1')

      # test unknown protocol should go through xhr.onerror
      setup("unknown_protocol://")
      self.compile_btest('main.c', ['--shell-file', 'on_window_error_shell.html', '--preload-file', 'data.txt', '-o', 'test.html'])
      self.run_browser('test.html', '/report_result?1')

      # test wrong protocol and port
      setup("https://localhost:8800/")
      self.compile_btest('main.c', ['--shell-file', 'on_window_error_shell.html', '--preload-file', 'data.txt', '-o', 'test.html'])
      self.run_browser('test.html', '/report_result?1')

    test()

    # TODO: CORS, test using a full url for locateFile
    # create_file('shell.html', read_file(path_from_root('src/shell.html')).replace('var Module = {', 'var Module = { locateFile: function (path) {return "http:/localhost:8888/cdn/" + path;}, '))
    # test()

  @also_with_wasmfs
  def test_fs_dev_random(self):
    self.btest_exit('fs/test_fs_dev_random.c')

  def test_sdl_swsurface(self):
    self.btest_exit('test_sdl_swsurface.c', args=['-lSDL', '-lGL'])

  def test_sdl_surface_lock_opts(self):
    # Test Emscripten-specific extensions to optimize SDL_LockSurface and SDL_UnlockSurface.
    self.reftest('hello_world_sdl.c', 'htmltest.png', args=['-DTEST_SDL_LOCK_OPTS', '-lSDL', '-lGL'])

  @also_with_wasmfs
  def test_sdl_image(self):
    # load an image file, get pixel data. Also O2 coverage for --preload-file
    shutil.copy(test_file('screenshot.jpg'), '.')
    src = test_file('browser/test_sdl_image.c')
    for dest, dirname, basename in [('screenshot.jpg', '/', 'screenshot.jpg'),
                                    ('screenshot.jpg@/assets/screenshot.jpg', '/assets', 'screenshot.jpg')]:
      self.btest_exit(src, args=[
        '-O2', '-lSDL', '-lGL',
        '--preload-file', dest, '-DSCREENSHOT_DIRNAME="' + dirname + '"', '-DSCREENSHOT_BASENAME="' + basename + '"', '--use-preload-plugins'
      ])

  @also_with_wasmfs
  def test_sdl_image_jpeg(self):
    shutil.copy(test_file('screenshot.jpg'), 'screenshot.jpeg')
    self.btest_exit('test_sdl_image.c', args=[
      '--preload-file', 'screenshot.jpeg',
      '-DSCREENSHOT_DIRNAME="/"', '-DSCREENSHOT_BASENAME="screenshot.jpeg"', '--use-preload-plugins',
      '-lSDL', '-lGL',
    ])

  def test_sdl_image_webp(self):
    shutil.copy(test_file('screenshot.webp'), '.')
    self.btest_exit('test_sdl_image.c', args=[
      '--preload-file', 'screenshot.webp',
      '-DSCREENSHOT_DIRNAME="/"', '-DSCREENSHOT_BASENAME="screenshot.webp"', '--use-preload-plugins',
      '-lSDL', '-lGL',
    ])

  @also_with_wasmfs
  @also_with_proxying
  def test_sdl_image_prepare(self):
    # load an image file, get pixel data.
    shutil.copy(test_file('screenshot.jpg'), 'screenshot.not')
    self.reftest('test_sdl_image_prepare.c', 'screenshot.jpg', args=['--preload-file', 'screenshot.not', '-lSDL', '-lGL'])

  @parameterized({
    '': ([],),
    # add testing for closure on preloaded files + ENVIRONMENT=web (we must not
    # emit any node.js code here, see
    # https://github.com/emscripten-core/emscripten/issues/14486
    'closure_webonly': (['--closure', '1', '-sENVIRONMENT=web'],)
  })
  def test_sdl_image_prepare_data(self, args):
    # load an image file, get pixel data.
    shutil.copy(test_file('screenshot.jpg'), 'screenshot.not')
    self.reftest('test_sdl_image_prepare_data.c', 'screenshot.jpg', args=['--preload-file', 'screenshot.not', '-lSDL', '-lGL'] + args)

  def test_sdl_image_must_prepare(self):
    # load an image file, get pixel data.
    shutil.copy(test_file('screenshot.jpg'), 'screenshot.jpg')
    self.reftest('test_sdl_image_must_prepare.c', 'screenshot.jpg', args=['--preload-file', 'screenshot.jpg', '-lSDL', '-lGL'])

  def test_sdl_stb_image(self):
    # load an image file, get pixel data.
    shutil.copy(test_file('screenshot.jpg'), 'screenshot.not')
    self.reftest('test_sdl_stb_image.c', 'screenshot.jpg', args=['-sSTB_IMAGE', '--preload-file', 'screenshot.not', '-lSDL', '-lGL'])

  def test_sdl_stb_image_bpp(self):
    # load grayscale image without alpha
    shutil.copy(test_file('browser/test_sdl-stb-bpp1.png'), 'screenshot.not')
    self.reftest('test_sdl_stb_image.c', 'test_sdl-stb-bpp1.png', args=['-sSTB_IMAGE', '--preload-file', 'screenshot.not', '-lSDL', '-lGL'])

    # load grayscale image with alpha
    self.clear()
    shutil.copy(test_file('browser/test_sdl-stb-bpp2.png'), 'screenshot.not')
    self.reftest('test_sdl_stb_image.c', 'test_sdl-stb-bpp2.png', args=['-sSTB_IMAGE', '--preload-file', 'screenshot.not', '-lSDL', '-lGL'])

    # load RGB image
    self.clear()
    shutil.copy(test_file('browser/test_sdl-stb-bpp3.png'), 'screenshot.not')
    self.reftest('test_sdl_stb_image.c', 'test_sdl-stb-bpp3.png', args=['-sSTB_IMAGE', '--preload-file', 'screenshot.not', '-lSDL', '-lGL'])

    # load RGBA image
    self.clear()
    shutil.copy(test_file('browser/test_sdl-stb-bpp4.png'), 'screenshot.not')
    self.reftest('test_sdl_stb_image.c', 'test_sdl-stb-bpp4.png', args=['-sSTB_IMAGE', '--preload-file', 'screenshot.not', '-lSDL', '-lGL'])

  def test_sdl_stb_image_data(self):
    # load an image file, get pixel data.
    shutil.copy(test_file('screenshot.jpg'), 'screenshot.not')
    self.reftest('test_sdl_stb_image_data.c', 'screenshot.jpg', args=['-sSTB_IMAGE', '--preload-file', 'screenshot.not', '-lSDL', '-lGL'])

  def test_sdl_stb_image_cleanup(self):
    shutil.copy(test_file('screenshot.jpg'), 'screenshot.not')
    self.btest_exit('test_sdl_stb_image_cleanup.c', args=['-sSTB_IMAGE', '--preload-file', 'screenshot.not', '-lSDL', '-lGL', '--memoryprofiler'])

  @parameterized({
    '': ([],),
    'safe_heap': (['-sSAFE_HEAP'],),
    'safe_heap_O2': (['-sSAFE_HEAP', '-O2'],),
  })
  def test_sdl_canvas(self, args):
    self.btest_exit('test_sdl_canvas.c', args=['-sLEGACY_GL_EMULATION', '-lSDL', '-lGL'] + args)

  @proxied
  def test_sdl_canvas_proxy(self):
    create_file('data.txt', 'datum')
    self.reftest('test_sdl_canvas_proxy.c', 'test_sdl_canvas_proxy.png', args=['--proxy-to-worker', '--preload-file', 'data.txt', '-lSDL', '-lGL'])

  @requires_graphics_hardware
  def test_glgears_proxy_jstarget(self):
    # test .js target with --proxy-worker; emits 2 js files, client and worker
    self.compile_btest('hello_world_gles_proxy.c', ['-o', 'test.js', '--proxy-to-worker', '-sGL_TESTING', '-lGL', '-lglut'])
    shell_with_script('shell_minimal.html', 'test.html', '<script src="test.js"></script>')
    self.make_reftest(test_file('gears.png'))
    self.post_manual_reftest()
    self.run_browser('test.html', '/report_result?0')

  def test_sdl_canvas_alpha(self):
    # N.B. On Linux with Intel integrated graphics cards, this test needs Firefox 49 or newer.
    # See https://github.com/emscripten-core/emscripten/issues/4069.
    create_file('flag_0.js', "Module['arguments'] = ['-0'];")

    self.reftest('test_sdl_canvas_alpha.c', 'test_sdl_canvas_alpha.png', args=['-lSDL', '-lGL'], reference_slack=12)
    self.reftest('test_sdl_canvas_alpha.c', 'test_sdl_canvas_alpha_flag_0.png', args=['--pre-js', 'flag_0.js', '-lSDL', '-lGL'], reference_slack=12)

  @parameterized({
    '': ([],),
    'eventhandler': (['-DTEST_EMSCRIPTEN_SDL_SETEVENTHANDLER'],),
  })
  @parameterized({
    '': ([],),
    'asyncify': (['-DTEST_SLEEP', '-sASSERTIONS', '-sSAFE_HEAP', '-sASYNCIFY'],),
  })
  @parameterized({
    '': (False,),
    'delay': (True,)
  })
  def test_sdl_key(self, defines, async_, delay):
    if delay:
      settimeout_start = 'setTimeout(function() {'
      settimeout_end = '}, 1);'
    else:
      settimeout_start = ''
      settimeout_end = ''
    create_file('pre.js', '''
      function keydown(c) {
       %s
        simulateKeyDown(c);
       %s
      }

      function keyup(c) {
       %s
        simulateKeyUp(c);
       %s
      }
    ''' % (settimeout_start, settimeout_end, settimeout_start, settimeout_end))
    self.btest_exit('test_sdl_key.c', 223092870, args=defines + async_ + ['--pre-js', test_file('browser/fake_events.js'), '--pre-js=pre.js', '-lSDL', '-lGL'])

  def test_sdl_key_proxy(self):
    shutil.copy(test_file('browser/fake_events.js'), '.')
    create_file('pre.js', '''
      Module.postRun = () => {
        function doOne() {
          Module._one();
          setTimeout(doOne, 1000/60);
        }
        setTimeout(doOne, 1000/60);
      }
    ''')

    def post():
      html = read_file('test.html')
      html = html.replace('</body>', '''
<script src='fake_events.js'></script>
<script>
simulateKeyDown(18);simulateKeyDown(38);simulateKeyUp(38);simulateKeyUp(18); // alt, up
simulateKeyDown(17);simulateKeyDown(16);simulateKeyDown(40);simulateKeyUp(40);simulateKeyUp(16);simulateKeyUp(17); // ctrl, shift, down
simulateKeyDown(37);simulateKeyUp(37); // left
simulateKeyDown(39);simulateKeyUp(39); // right
simulateKeyDown(65);simulateKeyUp(65); // a
simulateKeyDown(66);simulateKeyUp(66); // b
simulateKeyDown(100);simulateKeyUp(100); // trigger the end
</script>
</body>''')
      create_file('test.html', html)

    self.btest_exit('test_sdl_key_proxy.c', 223092870, args=['--proxy-to-worker', '--pre-js', 'pre.js', '-lSDL', '-lGL', '-sRUNTIME_DEBUG'], post_build=post)

  def test_canvas_focus(self):
    self.btest_exit('test_canvas_focus.c', args=['--pre-js', test_file('browser/fake_events.js')])

  def test_keydown_preventdefault_proxy(self):
    def post():
      html = read_file('test.html')
      html = html.replace('</body>', '''
<script src='fake_events.js'></script>
<script>
// Send 'A'.  The corresonding keypress event will not be prevented.
simulateKeyDown(65, 'a', 'KeyA');
simulateKeyUp(65, 'a', 'KeyA');

// Send backspace.  The corresonding keypress event *will* be prevented due to proxyClient.js.
simulateKeyDown(8, 'Backspace', 'Backspace');
simulateKeyUp(8, 'Backspace', 'Backspace');

simulateKeyDown(100, undefined, 'Numpad4');
simulateKeyUp(100, undefined, 'Numpad4');
</script>
</body>''')

      create_file('test.html', html)

    shutil.copy(test_file('browser/fake_events.js'), '.')
    self.btest_exit('browser/test_keydown_preventdefault_proxy.c', 300, args=['--proxy-to-worker'], post_build=post)

  def test_sdl_text(self):
    create_file('pre.js', '''
      Module.postRun = () => {
        function doOne() {
          Module._one();
          setTimeout(doOne, 1000/60);
        }
        setTimeout(doOne, 1000/60);
      }
    ''')

    self.btest_exit('test_sdl_text.c', args=['--pre-js', 'pre.js', '--pre-js', test_file('browser/fake_events.js'), '-lSDL', '-lGL'])

  def test_sdl_mouse(self):
    self.btest_exit('test_sdl_mouse.c', args=['-O2', '--minify=0', '--pre-js', test_file('browser/fake_events.js'), '-lSDL', '-lGL'])

  def test_sdl_mouse_offsets(self):
    create_file('page.html', '''
      <html>
        <head>
          <style type="text/css">
            html, body { margin: 0; padding: 0; }
            #container {
              position: absolute;
              left: 5px; right: 0;
              top: 5px; bottom: 0;
            }
            #canvas {
              position: absolute;
              left: 0; width: 600px;
              top: 0; height: 450px;
            }
            textarea {
              margin-top: 500px;
              margin-left: 5px;
              width: 600px;
            }
          </style>
        </head>
        <body>
          <div id="container">
            <canvas id="canvas"></canvas>
          </div>
          <textarea id="output" rows="8"></textarea>
          <script type="text/javascript">
            var Module = {
              canvas: document.getElementById('canvas'),
              print: (function() {
                var element = document.getElementById('output');
                element.value = ''; // clear browser cache
                return function(text) {
                  if (arguments.length > 1) text = Array.prototype.slice.call(arguments).join(' ');
                  element.value += text + "\\n";
                  element.scrollTop = element.scrollHeight; // focus on bottom
                };
              })()
            };
          </script>
          <script type="text/javascript" src="sdl_mouse.js"></script>
        </body>
      </html>
    ''')

    self.compile_btest('browser/test_sdl_mouse.c', ['-DTEST_SDL_MOUSE_OFFSETS', '-O2', '--minify=0', '-o', 'sdl_mouse.js', '--pre-js', test_file('browser/fake_events.js'), '-lSDL', '-lGL', '-sEXIT_RUNTIME'])
    self.run_browser('page.html', '', '/report_result?exit:0')

  def test_glut_touchevents(self):
    self.btest_exit('glut_touchevents.c', args=['-lglut'])

  def test_glut_wheelevents(self):
    self.btest_exit('glut_wheelevents.c', args=['-lglut'])

  @requires_graphics_hardware
  def test_glut_glutget_no_antialias(self):
    self.btest_exit('glut_glutget.c', args=['-lglut', '-lGL'])
    self.btest_exit('glut_glutget.c', args=['-lglut', '-lGL', '-DDEPTH_ACTIVATED', '-DSTENCIL_ACTIVATED', '-DALPHA_ACTIVATED'])

  # This test supersedes the one above, but it's skipped in the CI because anti-aliasing is not well supported by the Mesa software renderer.
  @requires_graphics_hardware
  def test_glut_glutget(self):
    self.btest_exit('glut_glutget.c', args=['-lglut', '-lGL'])
    self.btest_exit('glut_glutget.c', args=['-lglut', '-lGL', '-DAA_ACTIVATED', '-DDEPTH_ACTIVATED', '-DSTENCIL_ACTIVATED', '-DALPHA_ACTIVATED'])

  def test_sdl_joystick_1(self):
    # Generates events corresponding to the Working Draft of the HTML5 Gamepad API.
    # http://www.w3.org/TR/2012/WD-gamepad-20120529/#gamepad-interface
    create_file('pre.js', '''
      var gamepads = [];
      // Spoof this function.
      navigator['getGamepads'] = () => gamepads;
      window['addNewGamepad'] = (id, numAxes, numButtons) => {
        var index = gamepads.length;
        gamepads.push({
          axes: new Array(numAxes),
          buttons: new Array(numButtons),
          id: id,
          index: index
        });
        var i;
        for (i = 0; i < numAxes; i++) gamepads[index].axes[i] = 0;
        for (i = 0; i < numButtons; i++) gamepads[index].buttons[i] = 0;
      };
      window['simulateGamepadButtonDown'] = (index, button) => {
        gamepads[index].buttons[button] = 1;
      };
      window['simulateGamepadButtonUp'] = (index, button) => {
        gamepads[index].buttons[button] = 0;
      };
      window['simulateAxisMotion'] = (index, axis, value) => {
        gamepads[index].axes[axis] = value;
      };
    ''')

    self.btest_exit('test_sdl_joystick.c', args=['-O2', '--minify=0', '-o', 'page.html', '--pre-js', 'pre.js', '-lSDL', '-lGL'])

  def test_sdl_joystick_2(self):
    # Generates events corresponding to the Editor's Draft of the HTML5 Gamepad API.
    # https://dvcs.w3.org/hg/gamepad/raw-file/default/gamepad.html#idl-def-Gamepad
    create_file('pre.js', '''
      var gamepads = [];
      // Spoof this function.
      navigator['getGamepads'] = () => gamepads;
      window['addNewGamepad'] = (id, numAxes, numButtons) => {
        var index = gamepads.length;
        gamepads.push({
          axes: new Array(numAxes),
          buttons: new Array(numButtons),
          id: id,
          index: index
        });
        var i;
        for (i = 0; i < numAxes; i++) gamepads[index].axes[i] = 0;
        // Buttons are objects
        for (i = 0; i < numButtons; i++) gamepads[index].buttons[i] = { pressed: false, value: 0 };
      };
      // FF mutates the original objects.
      window['simulateGamepadButtonDown'] = (index, button) => {
        gamepads[index].buttons[button].pressed = true;
        gamepads[index].buttons[button].value = 1;
      };
      window['simulateGamepadButtonUp'] = (index, button) => {
        gamepads[index].buttons[button].pressed = false;
        gamepads[index].buttons[button].value = 0;
      };
      window['simulateAxisMotion'] = (index, axis, value) => {
        gamepads[index].axes[axis] = value;
      };
    ''')

    self.btest_exit('test_sdl_joystick.c', args=['-O2', '--minify=0', '--pre-js', 'pre.js', '-lSDL', '-lGL'])

  @requires_graphics_hardware
  def test_glfw_joystick(self):
    # Generates events corresponding to the Editor's Draft of the HTML5 Gamepad API.
    # https://dvcs.w3.org/hg/gamepad/raw-file/default/gamepad.html#idl-def-Gamepad
    create_file('pre.js', '''
      var gamepads = [];
      // Spoof this function.
      navigator['getGamepads'] = () => gamepads;
      window['addNewGamepad'] = (id, numAxes, numButtons) => {
        var index = gamepads.length;
        var gamepad = {
          axes: new Array(numAxes),
          buttons: new Array(numButtons),
          id: id,
          index: index
        };
        gamepads.push(gamepad)
        var i;
        for (i = 0; i < numAxes; i++) gamepads[index].axes[i] = 0;
        // Buttons are objects
        for (i = 0; i < numButtons; i++) gamepads[index].buttons[i] = { pressed: false, value: 0 };

        // Dispatch event (required for glfw joystick; note not used in SDL test)
        var event = new Event('gamepadconnected');
        event.gamepad = gamepad;
        window.dispatchEvent(event);
      };
      // FF mutates the original objects.
      window['simulateGamepadButtonDown'] = (index, button) => {
        gamepads[index].buttons[button].pressed = true;
        gamepads[index].buttons[button].value = 1;
      };
      window['simulateGamepadButtonUp'] = (index, button) => {
        gamepads[index].buttons[button].pressed = false;
        gamepads[index].buttons[button].value = 0;
      };
      window['simulateAxisMotion'] = (index, axis, value) => {
        gamepads[index].axes[axis] = value;
      };
    ''')

    self.btest_exit('test_glfw_joystick.c', args=['-O2', '--minify=0', '-o', 'page.html', '--pre-js', 'pre.js', '-lGL', '-lglfw3', '-sUSE_GLFW=3'])

  @requires_graphics_hardware
  def test_webgl_context_attributes(self):
    # Javascript code to check the attributes support we want to test in the WebGL implementation
    # (request the attribute, create a context and check its value afterwards in the context attributes).
    # Tests will succeed when an attribute is not supported.
    create_file('check_webgl_attributes_support.js', '''
      addToLibrary({
        webglAntialiasSupported: function() {
          canvas = document.createElement('canvas');
          context = canvas.getContext('experimental-webgl', {antialias: true});
          attributes = context.getContextAttributes();
          return attributes.antialias;
        },
        webglDepthSupported: function() {
          canvas = document.createElement('canvas');
          context = canvas.getContext('experimental-webgl', {depth: true});
          attributes = context.getContextAttributes();
          return attributes.depth;
        },
        webglStencilSupported: function() {
          canvas = document.createElement('canvas');
          context = canvas.getContext('experimental-webgl', {stencil: true});
          attributes = context.getContextAttributes();
          return attributes.stencil;
        },
        webglAlphaSupported: function() {
          canvas = document.createElement('canvas');
          context = canvas.getContext('experimental-webgl', {alpha: true});
          attributes = context.getContextAttributes();
          return attributes.alpha;
        }
      });
    ''')

    # Copy common code file to temporary directory
    filepath = test_file('browser/test_webgl_context_attributes_common.c')
    temp_filepath = os.path.basename(filepath)
    shutil.copy(filepath, temp_filepath)

    # testAntiAliasing uses a window-sized buffer on the stack
    self.set_setting('STACK_SIZE', '1MB')

    # perform tests with attributes activated
    self.btest_exit('test_webgl_context_attributes_glut.c', args=['--js-library', 'check_webgl_attributes_support.js', '-DAA_ACTIVATED', '-DDEPTH_ACTIVATED', '-DSTENCIL_ACTIVATED', '-DALPHA_ACTIVATED', '-lGL', '-lglut', '-lGLEW'])
    self.btest_exit('test_webgl_context_attributes_sdl.c', args=['--js-library', 'check_webgl_attributes_support.js', '-DAA_ACTIVATED', '-DDEPTH_ACTIVATED', '-DSTENCIL_ACTIVATED', '-DALPHA_ACTIVATED', '-lGL', '-lSDL', '-lGLEW'])
    if not self.is_wasm64():
      self.btest_exit('test_webgl_context_attributes_sdl2.c', args=['--js-library', 'check_webgl_attributes_support.js', '-DAA_ACTIVATED', '-DDEPTH_ACTIVATED', '-DSTENCIL_ACTIVATED', '-DALPHA_ACTIVATED', '-lGL', '-sUSE_SDL=2', '-lGLEW', '-sGL_ENABLE_GET_PROC_ADDRESS=1'])
    self.btest_exit('test_webgl_context_attributes_glfw.c', args=['--js-library', 'check_webgl_attributes_support.js', '-DAA_ACTIVATED', '-DDEPTH_ACTIVATED', '-DSTENCIL_ACTIVATED', '-DALPHA_ACTIVATED', '-lGL', '-lglfw', '-lGLEW'])

    # perform tests with attributes desactivated
    self.btest_exit('test_webgl_context_attributes_glut.c', args=['--js-library', 'check_webgl_attributes_support.js', '-lGL', '-lglut', '-lGLEW'])
    self.btest_exit('test_webgl_context_attributes_sdl.c', args=['--js-library', 'check_webgl_attributes_support.js', '-lGL', '-lSDL', '-lGLEW'])
    self.btest_exit('test_webgl_context_attributes_glfw.c', args=['--js-library', 'check_webgl_attributes_support.js', '-lGL', '-lglfw', '-lGLEW'])

  @requires_graphics_hardware
  def test_webgl_no_double_error(self):
    self.btest_exit('webgl_error.cpp')

  @requires_graphics_hardware
  def test_webgl_parallel_shader_compile(self):
    self.btest_exit('webgl_parallel_shader_compile.cpp')

  @requires_graphics_hardware
  def test_webgl_explicit_uniform_location(self):
    self.btest_exit('webgl_explicit_uniform_location.c', args=['-sGL_EXPLICIT_UNIFORM_LOCATION', '-sMIN_WEBGL_VERSION=2'])

  @requires_graphics_hardware
  def test_webgl_sampler_layout_binding(self):
    self.btest_exit('webgl_sampler_layout_binding.c', args=['-sGL_EXPLICIT_UNIFORM_BINDING'])

  @requires_graphics_hardware
  def test_webgl2_ubo_layout_binding(self):
    self.btest_exit('webgl2_ubo_layout_binding.c', args=['-sGL_EXPLICIT_UNIFORM_BINDING', '-sMIN_WEBGL_VERSION=2'])

  # Test that -sGL_PREINITIALIZED_CONTEXT works and allows user to set Module['preinitializedWebGLContext'] to a preinitialized WebGL context.
  @requires_graphics_hardware
  def test_preinitialized_webgl_context(self):
    self.btest_exit('preinitialized_webgl_context.cpp', args=['-sGL_PREINITIALIZED_CONTEXT', '--shell-file', test_file('preinitialized_webgl_context.html')])

  @parameterized({
    '': ([],),
    'threads': (['-pthread'],),
    'closure': (['-sENVIRONMENT=web', '-O2', '--closure=1'],),
  })
  def test_emscripten_get_now(self, args):
    self.btest_exit('test_emscripten_get_now.c', args=args)

  def test_write_file_in_environment_web(self):
    self.btest_exit('write_file.c', args=['-sENVIRONMENT=web', '-Os', '--closure=1'])

  def test_fflush(self):
    self.btest('test_fflush.cpp', '0', args=['-sEXIT_RUNTIME', '--shell-file', test_file('test_fflush.html')], reporting=Reporting.NONE)

  @parameterized({
    '': ([],),
    'extra': (['-DEXTRA_WORK'],),
    'autopersist': (['-DIDBFS_AUTO_PERSIST'],),
    'force_exit': (['-sEXIT_RUNTIME', '-DFORCE_EXIT'],),
  })
  def test_fs_idbfs_sync(self, args):
    self.set_setting('DEFAULT_LIBRARY_FUNCS_TO_INCLUDE', '$ccall')
    secret = str(time.time())
    self.btest('fs/test_idbfs_sync.c', '1', args=['-lidbfs.js', f'-DSECRET="{secret}"', '-sEXPORTED_FUNCTIONS=_main,_test,_report_result', '-lidbfs.js'] + args + ['-DFIRST'])
    self.btest('fs/test_idbfs_sync.c', '1', args=['-lidbfs.js', f'-DSECRET="{secret}"', '-sEXPORTED_FUNCTIONS=_main,_test,_report_result', '-lidbfs.js'] + args)

  def test_fs_idbfs_fsync(self):
    # sync from persisted state into memory before main()
    self.set_setting('DEFAULT_LIBRARY_FUNCS_TO_INCLUDE', '$ccall')
    create_file('pre.js', '''
      Module.preRun = () => {
        addRunDependency('syncfs');

        FS.mkdir('/working1');
        FS.mount(IDBFS, {}, '/working1');
        FS.syncfs(true, function (err) {
          if (err) throw err;
          removeRunDependency('syncfs');
        });
      };
    ''')

    args = ['--pre-js', 'pre.js', '-lidbfs.js', '-sEXIT_RUNTIME', '-sASYNCIFY']
    secret = str(time.time())
    self.btest('fs/test_idbfs_fsync.c', '1', args=args + ['-DFIRST', f'-DSECRET="{secret }"', '-lidbfs.js'])
    self.btest('fs/test_idbfs_fsync.c', '1', args=args + [f'-DSECRET="{secret}"', '-lidbfs.js'])

  def test_fs_memfs_fsync(self):
    args = ['-sASYNCIFY', '-sEXIT_RUNTIME']
    secret = str(time.time())
    self.btest_exit('fs/test_memfs_fsync.c', args=args + [f'-DSECRET="{secret}"'])

  def test_fs_workerfs_read(self):
    secret = 'a' * 10
    secret2 = 'b' * 10
    create_file('pre.js', '''
      Module.preRun = () => {
        var blob = new Blob(['%s']);
        var file = new File(['%s'], 'file.txt');
        FS.mkdir('/work');
        FS.mount(WORKERFS, {
          blobs: [{ name: 'blob.txt', data: blob }],
          files: [file],
        }, '/work');
      };
    ''' % (secret, secret2))
    self.btest_exit('fs/test_workerfs_read.c', args=['-lworkerfs.js', '--pre-js', 'pre.js', f'-DSECRET="{secret }"', f'-DSECRET2="{secret2}"', '--proxy-to-worker', '-lworkerfs.js'])

  def test_fs_workerfs_package(self):
    self.set_setting('DEFAULT_LIBRARY_FUNCS_TO_INCLUDE', '$ccall')
    create_file('file1.txt', 'first')
    ensure_dir('sub')
    create_file('sub/file2.txt', 'second')
    self.run_process([FILE_PACKAGER, 'files.data', '--preload', 'file1.txt', Path('sub/file2.txt'), '--separate-metadata', '--js-output=files.js'])
    self.btest(Path('fs/test_workerfs_package.cpp'), '1', args=['-lworkerfs.js', '--proxy-to-worker', '-lworkerfs.js'])

  def test_fs_lz4fs_package(self):
    # generate data
    ensure_dir('subdir')
    create_file('file1.txt', '0123456789' * (1024 * 128))
    create_file('subdir/file2.txt', '1234567890' * (1024 * 128))
    random_data = bytearray(random.randint(0, 255) for x in range(1024 * 128 * 10 + 1))
    random_data[17] = ord('X')
    create_file('file3.txt', random_data, binary=True)

    # compress in emcc, -sLZ4 tells it to tell the file packager
    print('emcc-normal')
    self.set_setting('DEFAULT_LIBRARY_FUNCS_TO_INCLUDE', '$ccall')
    self.btest_exit(Path('fs/test_lz4fs.cpp'), 2, args=['-sLZ4', '--preload-file', 'file1.txt', '--preload-file', 'subdir/file2.txt', '--preload-file', 'file3.txt'])
    assert os.path.getsize('file1.txt') + os.path.getsize(Path('subdir/file2.txt')) + os.path.getsize('file3.txt') == 3 * 1024 * 128 * 10 + 1
    assert os.path.getsize('test.data') < (3 * 1024 * 128 * 10) / 2  # over half is gone
    print('    emcc-opts')
    self.btest_exit(Path('fs/test_lz4fs.cpp'), 2, args=['-sLZ4', '--preload-file', 'file1.txt', '--preload-file', 'subdir/file2.txt', '--preload-file', 'file3.txt', '-O2'])

    # compress in the file packager, on the server. the client receives compressed data and can just use it. this is typical usage
    print('normal')
    out = subprocess.check_output([FILE_PACKAGER, 'files.data', '--preload', 'file1.txt', 'subdir/file2.txt', 'file3.txt', '--lz4'])
    create_file('files.js', out, binary=True)
    self.btest_exit('fs/test_lz4fs.cpp', 2, args=['--pre-js', 'files.js', '-sLZ4', '-sFORCE_FILESYSTEM'])
    print('    opts')
    self.btest_exit('fs/test_lz4fs.cpp', 2, args=['--pre-js', 'files.js', '-sLZ4', '-sFORCE_FILESYSTEM', '-O2'])
    print('    modularize')
    self.compile_btest('fs/test_lz4fs.cpp', ['--pre-js', 'files.js', '-sLZ4', '-sFORCE_FILESYSTEM', '-sMODULARIZE', '-sEXIT_RUNTIME'])
    create_file('a.html', '''
      <script src="a.out.js"></script>
      <script>
        Module()
      </script>
    ''')
    self.run_browser('a.html', '/report_result?exit:2')

    # load the data into LZ4FS manually at runtime. This means we compress on the client. This is generally not recommended
    print('manual')
    subprocess.check_output([FILE_PACKAGER, 'files.data', '--preload', 'file1.txt', 'subdir/file2.txt', 'file3.txt', '--separate-metadata', '--js-output=files.js'])
    self.btest_exit('fs/test_lz4fs.cpp', 1, args=['-DLOAD_MANUALLY', '-sLZ4', '-sFORCE_FILESYSTEM'])
    print('    opts')
    self.btest_exit('fs/test_lz4fs.cpp', 1, args=['-DLOAD_MANUALLY', '-sLZ4', '-sFORCE_FILESYSTEM', '-O2'])
    print('    opts+closure')
    self.btest_exit('fs/test_lz4fs.cpp', 1, args=['-DLOAD_MANUALLY', '-sLZ4',
                                                  '-sFORCE_FILESYSTEM', '-O2',
                                                  '--closure=1', '-g1', '-Wno-closure'])

    '''# non-lz4 for comparison
    try:
      os.mkdir('files')
    except OSError:
      pass
    shutil.copy('file1.txt', 'files/'))
    shutil.copy('file2.txt', 'files/'))
    shutil.copy('file3.txt', 'files/'))
    out = subprocess.check_output([FILE_PACKAGER, 'files.data', '--preload', 'files/file1.txt', 'files/file2.txt', 'files/file3.txt'])
    create_file('files.js', out, binary=True)
    self.btest_exit('fs/test_lz4fs.cpp', 2, args=['--pre-js', 'files.js'])'''

  def test_separate_metadata_later(self):
    # see issue #6654 - we need to handle separate-metadata both when we run before
    # the main program, and when we are run later

    create_file('data.dat', ' ')
    self.run_process([FILE_PACKAGER, 'more.data', '--preload', 'data.dat', '--separate-metadata', '--js-output=more.js'])
    self.btest(Path('browser/separate_metadata_later.cpp'), '1', args=['-sFORCE_FILESYSTEM'])

  def test_idbstore(self):
    secret = str(time.time())
    for stage in (0, 1, 2, 3, 0, 1, 2, 0, 0, 1, 4, 2, 5, 0, 4, 6, 5):
      print(stage)
      self.btest_exit('test_idbstore.c',
                      args=['-lidbstore.js', f'-DSTAGE={stage}', f'-DSECRET="{secret}"'],
                      output_basename=f'idbstore_{stage}')

  @parameterized({
    'asyncify': (1,),
    'jspi': (2,),
  })
  def test_idbstore_sync(self, asyncify):
    if asyncify == 2:
      self.require_jspi()
    secret = str(time.time())
    self.btest('test_idbstore_sync.c', '8', args=['-lidbstore.js', f'-DSECRET="{secret}"', '-O3', '-g2', f'-sASYNCIFY={asyncify}'])

  def test_idbstore_sync_worker(self):
    secret = str(time.time())
    self.btest('test_idbstore_sync_worker.c', expected='0', args=['-lidbstore.js', f'-DSECRET="{secret}"', '-O3', '-g2', '--proxy-to-worker', '-sASYNCIFY'])

  def test_force_exit(self):
    self.btest_exit('force_exit.c', assert_returncode=10)

  def test_sdl_pumpevents(self):
    # key events should be detected using SDL_PumpEvents
    self.btest_exit('test_sdl_pumpevents.c', args=['--pre-js', test_file('browser/fake_events.js'), '-lSDL', '-lGL'])

  def test_sdl_canvas_size(self):
    self.btest_exit('test_sdl_canvas_size.c',
                    args=['-O2', '--minify=0', '--shell-file',
                          test_file('browser/test_sdl_canvas_size.html'), '-lSDL', '-lGL'])

  @requires_graphics_hardware
  def test_sdl_gl_extensions(self):
    self.btest_exit('test_sdl_gl_extensions.c', args=['-lSDL', '-lGL'])

  @requires_graphics_hardware
  def test_sdl_gl_read(self):
    # SDL, OpenGL, readPixels
    self.btest_exit('test_sdl_gl_read.c', args=['-lSDL', '-lGL'])

  @requires_graphics_hardware
  def test_sdl_gl_mapbuffers(self):
    self.btest_exit('test_sdl_gl_mapbuffers.c', args=['-sFULL_ES3', '-lSDL', '-lGL'])

  @requires_graphics_hardware
  def test_sdl_ogl(self):
    shutil.copy(test_file('screenshot.png'), '.')
    self.reftest('test_sdl_ogl.c', 'screenshot-gray-purple.png', reference_slack=1,
                 args=['-O2', '--minify=0', '--preload-file', 'screenshot.png', '-sLEGACY_GL_EMULATION', '--use-preload-plugins', '-lSDL', '-lGL'])

  @requires_graphics_hardware
  def test_sdl_ogl_regal(self):
    shutil.copy(test_file('screenshot.png'), '.')
    self.reftest('test_sdl_ogl.c', 'screenshot-gray-purple.png', reference_slack=1,
                 args=['-O2', '--minify=0', '--preload-file', 'screenshot.png', '-sUSE_REGAL', '-DUSE_REGAL', '--use-preload-plugins', '-lSDL', '-lGL', '-lc++', '-lc++abi'])

  @requires_graphics_hardware
  def test_sdl_ogl_defaultmatrixmode(self):
    shutil.copy(test_file('screenshot.png'), '.')
    self.reftest('test_sdl_ogl_defaultMatrixMode.c', 'screenshot-gray-purple.png', reference_slack=1,
                 args=['--minify=0', '--preload-file', 'screenshot.png', '-sLEGACY_GL_EMULATION', '--use-preload-plugins', '-lSDL', '-lGL'])

  @requires_graphics_hardware
  def test_sdl_ogl_p(self):
    # Immediate mode with pointers
    shutil.copy(test_file('screenshot.png'), '.')
    self.reftest('test_sdl_ogl_p.c', 'screenshot-gray.png', reference_slack=1,
                 args=['--preload-file', 'screenshot.png', '-sLEGACY_GL_EMULATION', '--use-preload-plugins', '-lSDL', '-lGL'])

  @requires_graphics_hardware
  def test_sdl_ogl_proc_alias(self):
    shutil.copy(test_file('screenshot.png'), '.')
    self.reftest('test_sdl_ogl_proc_alias.c', 'screenshot-gray-purple.png', reference_slack=1,
                 args=['-O2', '-g2', '-sINLINING_LIMIT', '--preload-file', 'screenshot.png', '-sLEGACY_GL_EMULATION', '-sGL_ENABLE_GET_PROC_ADDRESS', '--use-preload-plugins', '-lSDL', '-lGL'])

  @requires_graphics_hardware
  def test_sdl_fog_simple(self):
    shutil.copy(test_file('screenshot.png'), '.')
    self.reftest('test_sdl_fog_simple.c', 'screenshot-fog-simple.png',
                 args=['-O2', '--minify=0', '--preload-file', 'screenshot.png', '-sLEGACY_GL_EMULATION', '--use-preload-plugins', '-lSDL', '-lGL'])

  @requires_graphics_hardware
  def test_sdl_fog_negative(self):
    shutil.copy(test_file('screenshot.png'), '.')
    self.reftest('test_sdl_fog_negative.c', 'screenshot-fog-negative.png',
                 args=['--preload-file', 'screenshot.png', '-sLEGACY_GL_EMULATION', '--use-preload-plugins', '-lSDL', '-lGL'])

  @requires_graphics_hardware
  def test_sdl_fog_density(self):
    shutil.copy(test_file('screenshot.png'), '.')
    self.reftest('test_sdl_fog_density.c', 'screenshot-fog-density.png',
                 args=['--preload-file', 'screenshot.png', '-sLEGACY_GL_EMULATION', '--use-preload-plugins', '-lSDL', '-lGL'])

  @requires_graphics_hardware
  def test_sdl_fog_exp2(self):
    shutil.copy(test_file('screenshot.png'), '.')
    self.reftest('test_sdl_fog_exp2.c', 'screenshot-fog-exp2.png',
                 args=['--preload-file', 'screenshot.png', '-sLEGACY_GL_EMULATION', '--use-preload-plugins', '-lSDL', '-lGL'])

  @requires_graphics_hardware
  def test_sdl_fog_linear(self):
    shutil.copy(test_file('screenshot.png'), '.')
    self.reftest('test_sdl_fog_linear.c', 'screenshot-fog-linear.png', reference_slack=1,
                 args=['--preload-file', 'screenshot.png', '-sLEGACY_GL_EMULATION', '--use-preload-plugins', '-lSDL', '-lGL'])

  @requires_graphics_hardware
  def test_glfw(self):
    # Using only the `-l` flag
    self.btest_exit('test_glfw.c', args=['-sLEGACY_GL_EMULATION', '-lglfw', '-lGL', '-sGL_ENABLE_GET_PROC_ADDRESS'])
    # Using only the `-s` flag
    self.btest_exit('test_glfw.c', args=['-sLEGACY_GL_EMULATION', '-sUSE_GLFW=2', '-lGL', '-sGL_ENABLE_GET_PROC_ADDRESS'])
    # Using both `-s` and `-l` flags
    self.btest_exit('test_glfw.c', args=['-sLEGACY_GL_EMULATION', '-sUSE_GLFW=2', '-lglfw', '-lGL', '-sGL_ENABLE_GET_PROC_ADDRESS'])

  def test_glfw_minimal(self):
    self.btest_exit('test_glfw_minimal.c', args=['-lglfw', '-lGL'])
    self.btest_exit('test_glfw_minimal.c', args=['-sUSE_GLFW=2', '-lglfw', '-lGL'])

  def test_glfw_time(self):
    self.btest_exit('test_glfw_time.c', args=['-sUSE_GLFW=3', '-lglfw', '-lGL'])

  @parameterized({
    '': ([],),
    'proxy_to_pthread': (['-pthread', '-sPROXY_TO_PTHREAD', '-sOFFSCREEN_FRAMEBUFFER'],),
  })
  @requires_graphics_hardware
  def test_egl(self, args):
    self.btest_exit('test_egl.c', args=['-O2', '-lEGL', '-lGL', '-sGL_ENABLE_GET_PROC_ADDRESS'] + args)

  @parameterized({
    '': ([],),
    'proxy_to_pthread': (['-pthread', '-sPROXY_TO_PTHREAD'],),
  })
  def test_egl_width_height(self, args):
    self.btest_exit('test_egl_width_height.c', args=['-O2', '-lEGL', '-lGL'] + args)

  @requires_graphics_hardware
  def test_egl_createcontext_error(self):
    self.btest_exit('test_egl_createcontext_error.c', args=['-lEGL', '-lGL'])

  @parameterized({
    '': ([False],),
    'preload': ([True],),
  })
  def test_hello_world_worker(self, file_data):
    # Test running in a web worker
    create_file('file.dat', 'data for worker')
    create_file('main.html', '''
      <html>
      <body>
        Worker Test
        <script>
          var worker = new Worker('worker.js');
          worker.onmessage = async (event) => {
            await fetch('http://localhost:%s/report_result?' + event.data);
            window.close();
          };
        </script>
      </body>
      </html>
    ''' % self.PORT)

    cmd = [EMCC, test_file('hello_world_worker.c'), '-o', 'worker.js'] + self.get_emcc_args()
    if file_data:
      cmd += ['--preload-file', 'file.dat']
    self.run_process(cmd)
    self.assertExists('worker.js')
    self.run_browser('main.html', '/report_result?hello from worker, and :' + ('data for w' if file_data else '') + ':')

    # code should run standalone too
    # To great memories >4gb we need the canary version of node
    if self.is_4gb():
      self.require_node_canary()
    self.assertContained('you should not see this text when in a worker!', self.run_js('worker.js'))

  @no_wasmfs('https://github.com/emscripten-core/emscripten/issues/19608')
  def test_mmap_lazyfile(self):
    create_file('lazydata.dat', 'hello world')
    create_file('pre.js', '''
      Module["preInit"] = () => {
        FS.createLazyFile('/', "lazy.txt", "lazydata.dat", true, false);
      }
    ''')
    self.emcc_args += ['--pre-js=pre.js', '--proxy-to-worker']
    self.btest_exit('test_mmap_lazyfile.c')

  @no_wasmfs('https://github.com/emscripten-core/emscripten/issues/19608')
  @no_firefox('keeps sending OPTIONS requests, and eventually errors')
  def test_chunked_synchronous_xhr(self):
    main = 'chunked_sync_xhr.html'
    worker_filename = "download_and_checksum_worker.js"

    create_file(main, r"""
      <!doctype html>
      <html>
      <head><meta charset="utf-8"><title>Chunked XHR</title></head>
      <body>
        Chunked XHR Web Worker Test
        <script>
          var worker = new Worker("%s");
          var buffer = [];
          worker.onmessage = async (event) => {
            if (event.data.channel === "stdout") {
              await fetch('http://localhost:%s/report_result?' + event.data.line);
              window.close();
            } else {
              if (event.data.trace) event.data.trace.split("\n").map(function(v) { console.error(v); });
              if (event.data.line) {
                console.error(event.data.line);
              } else {
                var v = event.data.char;
                if (v == 10) {
                  var line = buffer.splice(0);
                  console.error(line = line.map(function(charCode){return String.fromCharCode(charCode);}).join(''));
                } else {
                  buffer.push(v);
                }
              }
            }
          };
        </script>
      </body>
      </html>
    """ % (worker_filename, self.PORT))

    create_file('worker_prejs.js', r"""
      Module.arguments = ["/bigfile"];
      Module.preInit = () => {
        FS.createLazyFile('/', "bigfile", "http://localhost:11111/bogus_file_path", true, false);
      };
      var doTrace = true;
      Module.print = (s) => self.postMessage({channel: "stdout", line: s});
      Module.printErr = (s) => { self.postMessage({channel: "stderr", char: s, trace: ((doTrace && s === 10) ? new Error().stack : null)}); doTrace = false; };
    """)
    self.compile_btest('checksummer.c', ['-g', '-sSMALL_XHR_CHUNKS', '-o', worker_filename,
                                         '--pre-js', 'worker_prejs.js'])
    chunkSize = 1024
    data = os.urandom(10 * chunkSize + 1) # 10 full chunks and one 1 byte chunk
    checksum = zlib.adler32(data) & 0xffffffff # Python 2 compatibility: force bigint

    server = multiprocessing.Process(target=test_chunked_synchronous_xhr_server, args=(True, chunkSize, data, checksum, self.PORT))
    server.start()

    # block until the server is actually ready
    for i in range(60):
      try:
        urlopen('http://localhost:11111')
        break
      except Exception as e:
        print('(sleep for server)')
        time.sleep(1)
        if i == 60:
          raise e

    try:
      self.run_browser(main, '/report_result?' + str(checksum))
    finally:
      server.terminate()
    # Avoid race condition on cleanup, wait a bit so that processes have released file locks so that test tearDown won't
    # attempt to rmdir() files in use.
    if WINDOWS:
      time.sleep(2)

  @requires_graphics_hardware
  def test_glgears(self, extra_args=[]):  # noqa
    self.reftest('hello_world_gles.c', 'gears.png', reference_slack=3,
                 args=['-DHAVE_BUILTIN_SINCOS', '-lGL', '-lglut'] + extra_args)

  @requires_graphics_hardware
  def test_glgears_pthreads(self, extra_args=[]):  # noqa
    # test that a program that doesn't use pthreads still works with with pthreads enabled
    # (regression test for https://github.com/emscripten-core/emscripten/pull/8059#issuecomment-488105672)
    self.test_glgears(['-pthread'])

  @requires_graphics_hardware
  @parameterized({
    '': ([],),
    # Enabling FULL_ES3 also enables ES2 automatically
    'proxy': (['--proxy-to-worker'],)
  })
  def test_glgears_long(self, args):
    args += ['-DHAVE_BUILTIN_SINCOS', '-DLONGTEST', '-lGL', '-lglut', '-DANIMATE']
    self.btest('hello_world_gles.c', expected='0', args=args)

  @requires_graphics_hardware
  @parameterized({
    '': ('hello_world_gles.c',),
    'full': ('hello_world_gles_full.c',),
    'full_944': ('hello_world_gles_full_944.c',),
  })
  def test_glgears_animation(self, filename):
    shutil.copy(test_file('browser/fake_events.js'), '.')
    args = ['-o', 'something.html',
            '-DHAVE_BUILTIN_SINCOS', '-sGL_TESTING', '-lGL', '-lglut',
            '--shell-file', test_file('hello_world_gles_shell.html')]
    if 'full' in filename:
      args += ['-sFULL_ES2']
    self.compile_btest(filename, args)
    self.run_browser('something.html', '/report_gl_result?true')

  @requires_graphics_hardware
  def test_fulles2_sdlproc(self):
    self.btest_exit('full_es2_sdlproc.c', assert_returncode=1, args=['-sGL_TESTING', '-DHAVE_BUILTIN_SINCOS', '-sFULL_ES2', '-lGL', '-lSDL', '-lglut', '-sGL_ENABLE_GET_PROC_ADDRESS'])

  @requires_graphics_hardware
  def test_glgears_deriv(self):
    self.reftest('hello_world_gles_deriv.c', 'gears.png', reference_slack=2,
                 args=['-DHAVE_BUILTIN_SINCOS', '-lGL', '-lglut'])
    assert 'gl-matrix' not in read_file('test.html'), 'Should not include glMatrix when not needed'

  @requires_graphics_hardware
  def test_glbook(self):
    self.emcc_args.append('-Wno-int-conversion')
    self.emcc_args.append('-Wno-pointer-sign')
    programs = self.get_library('third_party/glbook', [
      'Chapter_2/Hello_Triangle/CH02_HelloTriangle.o',
      'Chapter_8/Simple_VertexShader/CH08_SimpleVertexShader.o',
      'Chapter_9/Simple_Texture2D/CH09_SimpleTexture2D.o',
      'Chapter_9/Simple_TextureCubemap/CH09_TextureCubemap.o',
      'Chapter_9/TextureWrap/CH09_TextureWrap.o',
      'Chapter_10/MultiTexture/CH10_MultiTexture.o',
      'Chapter_13/ParticleSystem/CH13_ParticleSystem.o',
    ], configure=None)

    def book_path(path):
      return test_file('third_party/glbook', path)

    for program in programs:
      print(program)
      basename = os.path.basename(program)
      args = ['-lGL', '-lEGL', '-lX11']
      if basename == 'CH10_MultiTexture.o':
        shutil.copy(book_path('Chapter_10/MultiTexture/basemap.tga'), '.')
        shutil.copy(book_path('Chapter_10/MultiTexture/lightmap.tga'), '.')
        args += ['--preload-file', 'basemap.tga', '--preload-file', 'lightmap.tga']
      elif basename == 'CH13_ParticleSystem.o':
        shutil.copy(book_path('Chapter_13/ParticleSystem/smoke.tga'), '.')
        args += ['--preload-file', 'smoke.tga', '-O2'] # test optimizations and closure here as well for more coverage

      self.reftest(program, book_path(basename.replace('.o', '.png')), args=args)

  @requires_graphics_hardware
  @parameterized({
    'normal': (['-sFULL_ES2'],),
    # Enabling FULL_ES3 also enables ES2 automatically
    'full_es3': (['-sFULL_ES3'],)
  })
  def test_gles2_emulation(self, args):
    shutil.copy(test_file('third_party/glbook/Chapter_10/MultiTexture/basemap.tga'), '.')
    shutil.copy(test_file('third_party/glbook/Chapter_10/MultiTexture/lightmap.tga'), '.')
    shutil.copy(test_file('third_party/glbook/Chapter_13/ParticleSystem/smoke.tga'), '.')

    for source, reference in [
      ('third_party/glbook/Chapter_2/Hello_Triangle/Hello_Triangle_orig.c', 'third_party/glbook/CH02_HelloTriangle.png'),
      # ('third_party/glbook/Chapter_8/Simple_VertexShader/Simple_VertexShader_orig.c', 'third_party/glbook/CH08_SimpleVertexShader.png'), # XXX needs INT extension in WebGL
      ('third_party/glbook/Chapter_9/TextureWrap/TextureWrap_orig.c', 'third_party/glbook/CH09_TextureWrap.png'),
      # ('third_party/glbook/Chapter_9/Simple_TextureCubemap/Simple_TextureCubemap_orig.c', 'third_party/glbook/CH09_TextureCubemap.png'), # XXX needs INT extension in WebGL
      ('third_party/glbook/Chapter_9/Simple_Texture2D/Simple_Texture2D_orig.c', 'third_party/glbook/CH09_SimpleTexture2D.png'),
      ('third_party/glbook/Chapter_10/MultiTexture/MultiTexture_orig.c', 'third_party/glbook/CH10_MultiTexture.png'),
      ('third_party/glbook/Chapter_13/ParticleSystem/ParticleSystem_orig.c', 'third_party/glbook/CH13_ParticleSystem.png'),
    ]:
      print(source)
      self.reftest(source, reference,
                   args=['-I' + test_file('third_party/glbook/Common'),
                         test_file('third_party/glbook/Common/esUtil.c'),
                         test_file('third_party/glbook/Common/esShader.c'),
                         test_file('third_party/glbook/Common/esShapes.c'),
                         test_file('third_party/glbook/Common/esTransform.c'),
                         '-lGL', '-lEGL', '-lX11',
                         '--preload-file', 'basemap.tga', '--preload-file', 'lightmap.tga', '--preload-file', 'smoke.tga'] + args)

  @requires_graphics_hardware
  def test_clientside_vertex_arrays_es3(self):
    self.reftest('clientside_vertex_arrays_es3.c', 'gl_triangle.png', args=['-sFULL_ES3', '-sUSE_GLFW=3', '-lglfw', '-lGLESv2'])

  def test_emscripten_api(self):
    self.btest_exit('emscripten_api_browser.c', args=['-lSDL'])

  @also_with_wasmfs
  def test_emscripten_async_load_script(self):
    def setup():
      create_file('script1.js', '''
        Module._set(456);
      ''')
      create_file('file1.txt', 'first')
      create_file('file2.txt', 'second')

    setup()
    self.run_process([FILE_PACKAGER, 'test.data', '--preload', 'file1.txt', 'file2.txt'], stdout=open('script2.js', 'w'))
    self.btest_exit('test_emscripten_async_load_script.c', args=['-sFORCE_FILESYSTEM'])

    # check using file packager to another dir
    self.clear()
    setup()
    ensure_dir('sub')
    self.run_process([FILE_PACKAGER, 'sub/test.data', '--preload', 'file1.txt', 'file2.txt'], stdout=open('script2.js', 'w'))
    shutil.copy(Path('sub/test.data'), '.')
    self.btest_exit('test_emscripten_async_load_script.c', args=['-sFORCE_FILESYSTEM'])

  def test_emscripten_api_infloop(self):
    self.btest_exit('emscripten_api_browser_infloop.cpp', assert_returncode=7)

  @also_with_wasmfs
  def test_emscripten_fs_api(self):
    shutil.copy(test_file('screenshot.png'), '.') # preloaded *after* run
    self.btest_exit('emscripten_fs_api_browser.c', assert_returncode=1, args=['-lSDL'])

  def test_emscripten_fs_api2(self):
    self.btest_exit('emscripten_fs_api_browser2.c', assert_returncode=1, args=['-sASSERTIONS=0'])
    self.btest_exit('emscripten_fs_api_browser2.c', assert_returncode=1, args=['-sASSERTIONS=1'])

  @parameterized({
    '': ([],),
    'pthreads': (['-pthread', '-sPROXY_TO_PTHREAD', '-sEXIT_RUNTIME'],),
  })
  def test_emscripten_main_loop(self, args):
    self.btest_exit('test_emscripten_main_loop.c', args=args)

  @parameterized({
    '': ([],),
    # test pthreads + AUTO_JS_LIBRARIES mode as well
    'pthreads': (['-pthread', '-sPROXY_TO_PTHREAD', '-sAUTO_JS_LIBRARIES=0'],),
  })
  def test_emscripten_main_loop_settimeout(self, args):
    self.btest_exit('test_emscripten_main_loop_settimeout.c', args=args)

  @parameterized({
    '': ([],),
    'pthreads': (['-pthread', '-sPROXY_TO_PTHREAD'],),
  })
  def test_emscripten_main_loop_and_blocker(self, args):
    self.btest_exit('test_emscripten_main_loop_and_blocker.c', args=args)

  def test_emscripten_main_loop_and_blocker_exit(self):
    # Same as above but tests that EXIT_RUNTIME works with emscripten_main_loop.  The
    # app should still stay alive until the loop ends
    self.btest_exit('test_emscripten_main_loop_and_blocker.c')

  @parameterized({
    '': ([],),
    'worker': (['--proxy-to-worker'],),
    'pthreads': (['-pthread', '-sPROXY_TO_PTHREAD'],),
    'strict': (['-sSTRICT'],),
  })
  def test_emscripten_main_loop_setimmediate(self, args):
    self.btest_exit('test_emscripten_main_loop_setimmediate.c', args=args)

  @parameterized({
    '': ([],),
    'O1': (['-O1'],),
  })
  def test_fs_after_main(self, args):
    self.btest_exit('test_fs_after_main.c', args=args)

  def test_sdl_quit(self):
    self.btest_exit('test_sdl_quit.c', args=['-lSDL', '-lGL'])

  def test_sdl_resize(self):
    # FIXME(https://github.com/emscripten-core/emscripten/issues/12978)
    self.emcc_args.append('-Wno-deprecated-declarations')
    self.btest_exit('test_sdl_resize.c', args=['-lSDL', '-lGL'])

  def test_glshaderinfo(self):
    self.btest_exit('test_glshaderinfo.c', args=['-lGL', '-lglut'])

  @requires_graphics_hardware
  def test_glgetattachedshaders(self):
    self.btest('glgetattachedshaders.c', '1', args=['-lGL', '-lEGL'])

  # Covered by dEQP text suite (we can remove it later if we add coverage for that).
  @requires_graphics_hardware
  def test_glframebufferattachmentinfo(self):
    self.btest('glframebufferattachmentinfo.c', '1', args=['-lGLESv2', '-lEGL'])

  @requires_graphics_hardware
  def test_sdl_glshader(self):
    self.reftest('test_sdl_glshader.c', 'test_sdl_glshader.png', args=['-O2', '--closure=1', '-sLEGACY_GL_EMULATION', '-lGL', '-lSDL', '-sGL_ENABLE_GET_PROC_ADDRESS'])

  @requires_graphics_hardware
  @also_with_proxying
  def test_sdl_glshader2(self):
    self.btest_exit('test_sdl_glshader2.c', args=['-sLEGACY_GL_EMULATION', '-lGL', '-lSDL', '-sGL_ENABLE_GET_PROC_ADDRESS'])

  @requires_graphics_hardware
  def test_gl_glteximage(self):
    self.btest('gl_teximage.c', '1', args=['-lGL', '-lSDL'])

  @parameterized({
    '': ([],),
    'pthreads': (['-pthread', '-sPROXY_TO_PTHREAD', '-sOFFSCREEN_FRAMEBUFFER'],),
  })
  @requires_graphics_hardware
  def test_gl_textures(self, args):
    self.btest_exit('gl_textures.c', args=['-lGL', '-g', '-sSTACK_SIZE=1MB'] + args)

  @requires_graphics_hardware
  def test_gl_ps(self):
    # pointers and a shader
    shutil.copy(test_file('screenshot.png'), '.')
    self.reftest('gl_ps.c', 'gl_ps.png', args=['--preload-file', 'screenshot.png', '-sLEGACY_GL_EMULATION', '-lGL', '-lSDL', '--use-preload-plugins'], reference_slack=1)

  @requires_graphics_hardware
  def test_gl_ps_packed(self):
    # packed data that needs to be strided
    shutil.copy(test_file('screenshot.png'), '.')
    self.reftest('gl_ps_packed.c', 'gl_ps.png', args=['--preload-file', 'screenshot.png', '-sLEGACY_GL_EMULATION', '-lGL', '-lSDL', '--use-preload-plugins'], reference_slack=1)

  @requires_graphics_hardware
  def test_gl_ps_strides(self):
    shutil.copy(test_file('screenshot.png'), '.')
    self.reftest('gl_ps_strides.c', 'gl_ps_strides.png', args=['--preload-file', 'screenshot.png', '-sLEGACY_GL_EMULATION', '-lGL', '-lSDL', '--use-preload-plugins'])

  @requires_graphics_hardware
  @also_with_proxying
  def test_gl_ps_worker(self):
    shutil.copy(test_file('screenshot.png'), '.')
    self.reftest('gl_ps_worker.c', 'gl_ps.png', args=['--preload-file', 'screenshot.png', '-sLEGACY_GL_EMULATION', '-lGL', '-lSDL', '--use-preload-plugins'], reference_slack=1)

  @requires_graphics_hardware
  def test_gl_renderers(self):
    self.reftest('gl_renderers.c', 'gl_renderers.png', args=['-sGL_UNSAFE_OPTS=0', '-sLEGACY_GL_EMULATION', '-lGL', '-lSDL'])

  @requires_graphics_hardware
  @no_2gb('render fails')
  @no_4gb('render fails')
  def test_gl_stride(self):
    self.reftest('gl_stride.c', 'gl_stride.png', args=['-sGL_UNSAFE_OPTS=0', '-sLEGACY_GL_EMULATION', '-lGL', '-lSDL'])

  @requires_graphics_hardware
  def test_gl_vertex_buffer_pre(self):
    self.reftest('gl_vertex_buffer_pre.c', 'gl_vertex_buffer_pre.png', args=['-sGL_UNSAFE_OPTS=0', '-sLEGACY_GL_EMULATION', '-lGL', '-lSDL'])

  @requires_graphics_hardware
  def test_gl_vertex_buffer(self):
    self.reftest('gl_vertex_buffer.c', 'gl_vertex_buffer.png', args=['-sGL_UNSAFE_OPTS=0', '-sLEGACY_GL_EMULATION', '-lGL', '-lSDL'], reference_slack=1)

  @requires_graphics_hardware
  @also_with_proxying
  def test_gles2_uniform_arrays(self):
    self.btest('gles2_uniform_arrays.cpp', args=['-sGL_ASSERTIONS', '-lGL', '-lSDL'], expected='1')

  @requires_graphics_hardware
  def test_gles2_conformance(self):
    self.btest('gles2_conformance.cpp', args=['-sGL_ASSERTIONS', '-lGL', '-lSDL'], expected='1')

  @requires_graphics_hardware
  def test_matrix_identity(self):
    self.btest('gl_matrix_identity.c', expected=['-1882984448', '460451840', '1588195328', '2411982848'], args=['-sLEGACY_GL_EMULATION', '-lGL', '-lSDL'])

  @requires_graphics_hardware
  @no_swiftshader
  def test_cubegeom_pre(self):
    self.reftest('third_party/cubegeom/cubegeom_pre.c', 'third_party/cubegeom/cubegeom_pre.png', args=['-sLEGACY_GL_EMULATION', '-lGL', '-lSDL'])

  @requires_graphics_hardware
  @no_swiftshader
  def test_cubegeom_pre_regal(self):
    self.reftest('third_party/cubegeom/cubegeom_pre.c', 'third_party/cubegeom/cubegeom_pre.png', args=['-sUSE_REGAL', '-DUSE_REGAL', '-lGL', '-lSDL', '-lc++', '-lc++abi'])

  @requires_graphics_hardware
  @no_swiftshader
  def test_cubegeom_pre_relocatable(self):
    # RELOCATABLE needs to be set via `set_setting` so that it will also apply when
    # building `browser_reporting.c`
    self.set_setting('RELOCATABLE')
    self.reftest('third_party/cubegeom/cubegeom_pre.c', 'third_party/cubegeom/cubegeom_pre.png', args=['-sLEGACY_GL_EMULATION', '-lGL', '-lSDL'])

  @requires_graphics_hardware
  @no_swiftshader
  def test_cubegeom_pre2(self):
    self.reftest('third_party/cubegeom/cubegeom_pre2.c', 'third_party/cubegeom/cubegeom_pre2.png', args=['-sGL_DEBUG', '-sLEGACY_GL_EMULATION', '-lGL', '-lSDL']) # some coverage for GL_DEBUG not breaking the build

  @requires_graphics_hardware
  @no_swiftshader
  def test_cubegeom_pre3(self):
    self.reftest('third_party/cubegeom/cubegeom_pre3.c', 'third_party/cubegeom/cubegeom_pre2.png', args=['-sLEGACY_GL_EMULATION', '-lGL', '-lSDL'])

  @also_with_proxying
  @parameterized({
    '': ([],),
    'tracing': (['-sTRACE_WEBGL_CALLS'],),
  })
  @requires_graphics_hardware
  def test_cubegeom(self, args):
    if self.proxied and args:
      # proxy only in the simple, normal case (we can't trace GL calls when proxied)
      self.skipTest('tracing + proxying not supported')
    self.reftest('third_party/cubegeom/cubegeom.c', 'third_party/cubegeom/cubegeom.png', args=['-O2', '-g', '-sLEGACY_GL_EMULATION', '-lGL', '-lSDL'] + args)

  @requires_graphics_hardware
  @also_with_proxying
  def test_cubegeom_regal(self):
    self.reftest('third_party/cubegeom/cubegeom.c', 'third_party/cubegeom/cubegeom.png', args=['-O2', '-g', '-DUSE_REGAL', '-sUSE_REGAL', '-lGL', '-lSDL', '-lc++', '-lc++abi'])

  @requires_graphics_hardware
  @also_with_proxying
  def test_cubegeom_regal_mt(self):
    self.reftest('third_party/cubegeom/cubegeom.c', 'third_party/cubegeom/cubegeom.png', args=['-O2', '-g', '-pthread', '-DUSE_REGAL', '-pthread', '-sUSE_REGAL', '-lGL', '-lSDL', '-lc++', '-lc++abi'])

  @requires_graphics_hardware
  @parameterized({
    '': ([],),
    'O1': (['-O1'],),
    # also test -Os in wasm, which uses meta-dce, which should not break
    # legacy gl emulation hacks
    'Os': (['-Os'],),
  })
  def test_cubegeom_proc(self, opts):
    create_file('side.c', r'''

extern void* SDL_GL_GetProcAddress(const char *);

void *glBindBuffer = 0; // same name as the gl function, to check that the collision does not break us

void *getBindBuffer() {
  if (!glBindBuffer) glBindBuffer = SDL_GL_GetProcAddress("glBindBuffer");
  return glBindBuffer;
}
''')
    self.reftest('third_party/cubegeom/cubegeom_proc.c', 'third_party/cubegeom/cubegeom.png', args=opts + ['side.c', '-sLEGACY_GL_EMULATION', '-lGL', '-lSDL', '-sGL_ENABLE_GET_PROC_ADDRESS'])

  @also_with_wasmfs
  @requires_graphics_hardware
  def test_cubegeom_glew(self):
    self.reftest('third_party/cubegeom/cubegeom_glew.c', 'third_party/cubegeom/cubegeom.png', args=['-O2', '--closure=1', '-sLEGACY_GL_EMULATION', '-lGL', '-lGLEW', '-lSDL'])

  @requires_graphics_hardware
  def test_cubegeom_color(self):
    self.reftest('third_party/cubegeom/cubegeom_color.c', 'third_party/cubegeom/cubegeom_color.png', args=['-sLEGACY_GL_EMULATION', '-lGL', '-lSDL'])

  @requires_graphics_hardware
  @also_with_proxying
  def test_cubegeom_normal(self):
    self.reftest('third_party/cubegeom/cubegeom_normal.c', 'third_party/cubegeom/cubegeom_normal.png', args=['-sLEGACY_GL_EMULATION', '-lGL', '-lSDL'])

  @requires_graphics_hardware
  @also_with_proxying
  def test_cubegeom_normal_dap(self): # draw is given a direct pointer to clientside memory, no element array buffer
    self.reftest('third_party/cubegeom/cubegeom_normal_dap.c', 'third_party/cubegeom/cubegeom_normal.png', args=['-sLEGACY_GL_EMULATION', '-lGL', '-lSDL'])

  @requires_graphics_hardware
  def test_cubegeom_normal_dap_far(self): # indices do nto start from 0
    self.reftest('third_party/cubegeom/cubegeom_normal_dap_far.c', 'third_party/cubegeom/cubegeom_normal.png', args=['-sLEGACY_GL_EMULATION', '-lGL', '-lSDL'])

  @requires_graphics_hardware
  def test_cubegeom_normal_dap_far_range(self): # glDrawRangeElements
    self.reftest('third_party/cubegeom/cubegeom_normal_dap_far_range.c', 'third_party/cubegeom/cubegeom_normal.png', args=['-sLEGACY_GL_EMULATION', '-lGL', '-lSDL'])

  @requires_graphics_hardware
  def test_cubegeom_normal_dap_far_glda(self): # use glDrawArrays
    self.reftest('third_party/cubegeom/cubegeom_normal_dap_far_glda.c', 'third_party/cubegeom/cubegeom_normal_dap_far_glda.png', args=['-sLEGACY_GL_EMULATION', '-lGL', '-lSDL'])

  @requires_graphics_hardware
  @no_firefox('fails on CI but works locally')
  def test_cubegeom_normal_dap_far_glda_quad(self): # with quad
    self.reftest('third_party/cubegeom/cubegeom_normal_dap_far_glda_quad.c', 'third_party/cubegeom/cubegeom_normal_dap_far_glda_quad.png', args=['-sLEGACY_GL_EMULATION', '-lGL', '-lSDL'])

  @requires_graphics_hardware
  def test_cubegeom_mt(self):
    self.reftest('third_party/cubegeom/cubegeom_mt.c', 'third_party/cubegeom/cubegeom_mt.png', args=['-sLEGACY_GL_EMULATION', '-lGL', '-lSDL']) # multitexture

  @requires_graphics_hardware
  @also_with_proxying
  def test_cubegeom_color2(self):
    self.reftest('third_party/cubegeom/cubegeom_color2.c', 'third_party/cubegeom/cubegeom_color2.png', args=['-sLEGACY_GL_EMULATION', '-lGL', '-lSDL'])

  @requires_graphics_hardware
  def test_cubegeom_texturematrix(self):
    self.reftest('third_party/cubegeom/cubegeom_texturematrix.c', 'third_party/cubegeom/cubegeom_texturematrix.png', args=['-sLEGACY_GL_EMULATION', '-lGL', '-lSDL'])

  @requires_graphics_hardware
  def test_cubegeom_fog(self):
    self.reftest('third_party/cubegeom/cubegeom_fog.c', 'third_party/cubegeom/cubegeom_fog.png', args=['-sLEGACY_GL_EMULATION', '-lGL', '-lSDL'])

  @requires_graphics_hardware
  @no_swiftshader
  def test_cubegeom_pre_vao(self):
    self.reftest('third_party/cubegeom/cubegeom_pre_vao.c', 'third_party/cubegeom/cubegeom_pre_vao.png', args=['-sLEGACY_GL_EMULATION', '-lGL', '-lSDL'])

  @requires_graphics_hardware
  @no_swiftshader
  def test_cubegeom_pre_vao_regal(self):
    self.reftest('third_party/cubegeom/cubegeom_pre_vao.c', 'third_party/cubegeom/cubegeom_pre_vao.png', args=['-sUSE_REGAL', '-DUSE_REGAL', '-lGL', '-lSDL', '-lc++', '-lc++abi'])

  @requires_graphics_hardware
  @no_swiftshader
  def test_cubegeom_pre2_vao(self):
    self.reftest('third_party/cubegeom/cubegeom_pre2_vao.c', 'third_party/cubegeom/cubegeom_pre_vao.png', args=['-sLEGACY_GL_EMULATION', '-lGL', '-lSDL', '-sGL_ENABLE_GET_PROC_ADDRESS'])

  @requires_graphics_hardware
  def test_cubegeom_pre2_vao2(self):
    self.reftest('third_party/cubegeom/cubegeom_pre2_vao2.c', 'third_party/cubegeom/cubegeom_pre2_vao2.png', args=['-sLEGACY_GL_EMULATION', '-lGL', '-lSDL', '-sGL_ENABLE_GET_PROC_ADDRESS'])

  @requires_graphics_hardware
  @no_swiftshader
  def test_cubegeom_pre_vao_es(self):
    self.reftest('third_party/cubegeom/cubegeom_pre_vao_es.c', 'third_party/cubegeom/cubegeom_pre_vao.png', args=['-sFULL_ES2', '-lGL', '-lSDL'])

  @requires_graphics_hardware
  @no_swiftshader
  def test_cubegeom_row_length(self):
    self.reftest('third_party/cubegeom/cubegeom_pre_vao_es.c', 'third_party/cubegeom/cubegeom_pre_vao.png', args=['-sFULL_ES2', '-lGL', '-lSDL', '-DUSE_UNPACK_ROW_LENGTH'])

  @requires_graphics_hardware
  def test_cubegeom_u4fv_2(self):
    self.reftest('third_party/cubegeom/cubegeom_u4fv_2.c', 'third_party/cubegeom/cubegeom_u4fv_2.png', args=['-sLEGACY_GL_EMULATION', '-lGL', '-lSDL'])

  @requires_graphics_hardware
  @also_with_proxying
  def test_cube_explosion(self):
    self.reftest('cube_explosion.c', 'cube_explosion.png', args=['-sLEGACY_GL_EMULATION', '-lGL', '-lSDL'])

  @requires_graphics_hardware
  def test_glgettexenv(self):
    self.btest('glgettexenv.c', args=['-sLEGACY_GL_EMULATION', '-lGL', '-lSDL'], expected='1')

  def test_sdl_canvas_blank(self):
    self.reftest('test_sdl_canvas_blank.c', 'test_sdl_canvas_blank.png', args=['-lSDL', '-lGL'])

  def test_sdl_canvas_palette(self):
    self.reftest('test_sdl_canvas_palette.c', 'test_sdl_canvas_palette.png', args=['-lSDL', '-lGL'])

  def test_sdl_canvas_twice(self):
    self.reftest('test_sdl_canvas_twice.c', 'test_sdl_canvas_twice.png', args=['-lSDL', '-lGL'])

  def test_sdl_set_clip_rect(self):
    self.reftest('test_sdl_set_clip_rect.c', 'test_sdl_set_clip_rect.png', args=['-lSDL', '-lGL'])

  def test_sdl_maprgba(self):
    self.reftest('test_sdl_maprgba.c', 'test_sdl_maprgba.png', args=['-lSDL', '-lGL'], reference_slack=3)

  def test_sdl_create_rgb_surface_from(self):
    self.reftest('test_sdl_create_rgb_surface_from.c', 'test_sdl_create_rgb_surface_from.png', args=['-lSDL', '-lGL'])

  def test_sdl_rotozoom(self):
    shutil.copy(test_file('screenshot.png'), '.')
    self.reftest('test_sdl_rotozoom.c', 'test_sdl_rotozoom.png', args=['--preload-file', 'screenshot.png', '--use-preload-plugins', '-lSDL', '-lGL'], reference_slack=3)

  def test_sdl_gfx_primitives(self):
    self.reftest('test_sdl_gfx_primitives.c', 'test_sdl_gfx_primitives.png', args=['-lSDL', '-lGL'], reference_slack=1)

  def test_sdl_canvas_palette_2(self):
    create_file('pre.js', '''
      Module['preRun'] = () => {
        SDL.defaults.copyOnLock = false;
      };
    ''')

    create_file('args-r.js', '''
      Module['arguments'] = ['-r'];
    ''')

    create_file('args-g.js', '''
      Module['arguments'] = ['-g'];
    ''')

    create_file('args-b.js', '''
      Module['arguments'] = ['-b'];
    ''')

    self.reftest('test_sdl_canvas_palette_2.c', 'test_sdl_canvas_palette_r.png', args=['--pre-js', 'pre.js', '--pre-js', 'args-r.js', '-lSDL', '-lGL'])
    self.reftest('test_sdl_canvas_palette_2.c', 'test_sdl_canvas_palette_g.png', args=['--pre-js', 'pre.js', '--pre-js', 'args-g.js', '-lSDL', '-lGL'])
    self.reftest('test_sdl_canvas_palette_2.c', 'test_sdl_canvas_palette_b.png', args=['--pre-js', 'pre.js', '--pre-js', 'args-b.js', '-lSDL', '-lGL'])

  def test_sdl_ttf_render_text_solid(self):
    self.reftest('test_sdl_ttf_render_text_solid.c', 'test_sdl_ttf_render_text_solid.png', args=['-O2', '-lSDL', '-lGL'])

  def test_sdl_alloctext(self):
    self.btest_exit('test_sdl_alloctext.c', args=['-lSDL', '-lGL'])

  def test_sdl_surface_refcount(self):
    self.btest_exit('test_sdl_surface_refcount.c', args=['-lSDL'])

  def test_sdl_free_screen(self):
    self.reftest('test_sdl_free_screen.c', 'htmltest.png', args=['-lSDL', '-lGL'])

  @requires_graphics_hardware
  def test_glbegin_points(self):
    shutil.copy(test_file('screenshot.png'), '.')
    self.reftest('glbegin_points.c', 'glbegin_points.png', args=['--preload-file', 'screenshot.png', '-sLEGACY_GL_EMULATION', '-lGL', '-lSDL', '--use-preload-plugins'])

  @requires_graphics_hardware
  def test_s3tc(self):
    shutil.copy(test_file('screenshot.dds'), '.')
    self.reftest('s3tc.c', 's3tc.png', args=['--preload-file', 'screenshot.dds', '-sLEGACY_GL_EMULATION', '-lGL', '-lSDL'])

  @requires_graphics_hardware
  def test_s3tc_ffp_only(self):
    shutil.copy(test_file('screenshot.dds'), '.')
    self.reftest('s3tc.c', 's3tc.png', args=['--preload-file', 'screenshot.dds', '-sLEGACY_GL_EMULATION', '-sGL_FFP_ONLY', '-lGL', '-lSDL'])

  @requires_graphics_hardware
  @parameterized({
    '': ([],),
    'subimage': (['-DTEST_TEXSUBIMAGE'],),
  })
  def test_anisotropic(self, args):
    shutil.copy(test_file('browser/water.dds'), '.')
    self.reftest('test_anisotropic.c', 'test_anisotropic.png', reference_slack=2, args=['--preload-file', 'water.dds', '-sLEGACY_GL_EMULATION', '-lGL', '-lSDL', '-Wno-incompatible-pointer-types'] + args)

  @requires_graphics_hardware
  def test_tex_nonbyte(self):
    self.reftest('tex_nonbyte.c', 'tex_nonbyte.png', args=['-sLEGACY_GL_EMULATION', '-lGL', '-lSDL'])

  @requires_graphics_hardware
  def test_float_tex(self):
    self.reftest('float_tex.c', 'float_tex.png', args=['-lGL', '-lglut'])

  @requires_graphics_hardware
  @parameterized({
    '': ([],),
    'tracing': (['-sTRACE_WEBGL_CALLS'],),
    'es2': (['-sMIN_WEBGL_VERSION=2', '-sFULL_ES2', '-sWEBGL2_BACKWARDS_COMPATIBILITY_EMULATION'],),
    'es2_tracing': (['-sMIN_WEBGL_VERSION=2', '-sFULL_ES2', '-sWEBGL2_BACKWARDS_COMPATIBILITY_EMULATION', '-sTRACE_WEBGL_CALLS'],),
  })
  def test_subdata(self, args):
    if self.is_4gb() and '-sMIN_WEBGL_VERSION=2' in args:
      self.skipTest('texSubImage2D fails: https://crbug.com/325090165')
    self.reftest('gl_subdata.c', 'float_tex.png', args=['-lGL', '-lglut'] + args)

  @requires_graphics_hardware
  def test_perspective(self):
    self.reftest('perspective.c', 'perspective.png', args=['-sLEGACY_GL_EMULATION', '-lGL', '-lSDL'])

  @requires_graphics_hardware
  def test_glerror(self):
    self.btest('gl_error.c', expected='1', args=['-sLEGACY_GL_EMULATION', '-lGL'])

  @parameterized({
    '': ([],),
    'strict': (['-lopenal', '-sSTRICT'],),
    'closure': (['--closure=1'],),
  })
  def test_openal_error(self, args):
    self.btest_exit('openal/test_openal_error.c', args=args)

  def test_openal_capture_sanity(self):
    self.btest_exit('openal/test_openal_capture_sanity.c')

  def test_openal_extensions(self):
    self.btest_exit('openal/test_openal_extensions.c')

  def test_runtimelink(self):
    create_file('header.h', r'''
      struct point {
        int x, y;
      };
    ''')

    create_file('supp.c', r'''
      #include <stdio.h>
      #include "header.h"

      extern void mainFunc(int x);
      extern int mainInt;

      void suppFunc(struct point *p) {
        printf("supp: %d,%d\n", p->x, p->y);
        mainFunc(p->x + p->y);
        printf("supp see: %d\n", mainInt);
      }

      int suppInt = 76;
    ''')

    create_file('main.c', r'''
      #include <stdio.h>
      #include <assert.h>
      #include "header.h"

      extern void suppFunc(struct point *p);
      extern int suppInt;

      void mainFunc(int x) {
        printf("main: %d\n", x);
        assert(x == 56);
      }

      int mainInt = 543;

      int main( int argc, const char *argv[] ) {
        struct point p = { 54, 2 };
        suppFunc(&p);
        printf("main see: %d\nok.\n", suppInt);
        assert(suppInt == 76);
        return 0;
      }
    ''')
    self.run_process([EMCC, 'supp.c', '-o', 'supp.wasm', '-sSIDE_MODULE', '-O2'] + self.get_emcc_args())
    self.btest_exit('main.c', args=['-sMAIN_MODULE=2', '-O2', 'supp.wasm'])

  @also_with_wasm2js
  def test_pre_run_deps(self):
    # Adding a dependency in preRun will delay run
    create_file('pre.js', '''
      Module.preRun = () => {
        addRunDependency();
        out('preRun called, added a dependency...');
        setTimeout(function() {
          Module.okk = 10;
          removeRunDependency()
        }, 2000);
      };
    ''')

    self.btest('test_pre_run_deps.c', expected='10', args=['--pre-js', 'pre.js'])

  @also_with_wasm2js
  def test_runtime_misuse(self):
    self.set_setting('DEFAULT_LIBRARY_FUNCS_TO_INCLUDE', '$ccall,$cwrap')
    post_prep = '''
      var expected_ok = false;
      function doCcall(n) {
        ccall('note', 'string', ['number'], [n]);
      }
      var wrapped = cwrap('note', 'string', ['number']); // returns a string to suppress cwrap optimization
      function doCwrapCall(n) {
        var str = wrapped(n);
        out('got ' + str);
        assert(str === 'silly-string');
      }
      function doDirectCall(n) {
        Module['_note'](n);
      }
    '''
    post_test = '''
      var ok = false;
      try {
        doCcall(1);
        ok = true; // should fail and not reach here, runtime is not ready yet so ccall will abort
      } catch(e) {
        out('expected fail 1: ' + e.toString());
        assert(e.toString().includes('Assertion failed')); // assertion, not something else
        ABORT = false; // hackish
      }
      assert(ok === expected_ok);

      ok = false;
      try {
        doCwrapCall(2);
        ok = true; // should fail and not reach here, runtime is not ready yet so cwrap call will abort
      } catch(e) {
        out('expected fail 2: ' + e.toString());
        assert(e.toString().includes('Assertion failed')); // assertion, not something else
        ABORT = false; // hackish
      }
      assert(ok === expected_ok);

      ok = false;
      try {
        doDirectCall(3);
        ok = true; // should fail and not reach here, runtime is not ready yet so any code execution
      } catch(e) {
        out('expected fail 3:' + e.toString());
        assert(e.toString().includes('Assertion failed')); // assertion, not something else
        ABORT = false; // hackish
      }
      assert(ok === expected_ok);
    '''

    post_hook = r'''
      function myJSCallback() {
        // Run on the next event loop, as code may run in a postRun right after main().
        setTimeout(async () => {
          out('done timeout noted = ' + Module.noted);
          assert(Module.noted);
          await fetch('http://localhost:%s/report_result?' + HEAP32[Module.noted/4]);
          window.close();
        }, 0);
        // called from main, this is an ok time
        doCcall(100);
        doCwrapCall(200);
        doDirectCall(300);
      }
    ''' % self.PORT

    create_file('pre_runtime.js', r'''
      Module.onRuntimeInitialized = myJSCallback;
    ''')

    for filename, extra_args, second_code in [
      ('test_runtime_misuse.c', [], 600),
      ('test_runtime_misuse_2.c', ['--pre-js', 'pre_runtime.js'], 601) # 601, because no main means we *do* run another call after exit()
    ]:
      print('\n', filename, extra_args)

      print('mem init, so async, call too early')
      create_file('post.js', post_prep + post_test + post_hook)
      self.btest(filename, expected='600', args=['--post-js', 'post.js', '-sEXIT_RUNTIME'] + extra_args, reporting=Reporting.NONE)
      print('sync startup, call too late')
      create_file('post.js', post_prep + 'Module.postRun = () => { ' + post_test + ' };' + post_hook)
      self.btest(filename, expected=str(second_code), args=['--post-js', 'post.js', '-sEXIT_RUNTIME'] + extra_args, reporting=Reporting.NONE)

      print('sync, runtime still alive, so all good')
      create_file('post.js', post_prep + 'expected_ok = true; Module.postRun = () => { ' + post_test + ' };' + post_hook)
      self.btest(filename, expected='606', args=['--post-js', 'post.js'] + extra_args, reporting=Reporting.NONE)

  def test_cwrap_early(self):
    self.btest('browser/test_cwrap_early.c', args=['-O2', '-sASSERTIONS', '--pre-js', test_file('browser/test_cwrap_early.js'), '-sEXPORTED_RUNTIME_METHODS=cwrap'], expected='0')

  @no_wasm64('TODO: wasm64 + BUILD_AS_WORKER')
  def test_worker_api(self):
    self.compile_btest('worker_api_worker.cpp', ['-o', 'worker.js', '-sBUILD_AS_WORKER', '-sEXPORTED_FUNCTIONS=_one'])
    self.btest('worker_api_main.cpp', expected='566')

  @no_wasm64('TODO: wasm64 + BUILD_AS_WORKER')
  def test_worker_api_2(self):
    self.compile_btest('worker_api_2_worker.cpp', ['-o', 'worker.js', '-sBUILD_AS_WORKER', '-O2', '--minify=0', '-sEXPORTED_FUNCTIONS=_one,_two,_three,_four', '--closure=1'])
    self.btest('worker_api_2_main.cpp', args=['-O2', '--minify=0'], expected='11')

  @no_wasm64('TODO: wasm64 + BUILD_AS_WORKER')
  def test_worker_api_3(self):
    self.compile_btest('worker_api_3_worker.cpp', ['-o', 'worker.js', '-sBUILD_AS_WORKER', '-sEXPORTED_FUNCTIONS=_one'])
    self.btest('worker_api_3_main.cpp', expected='5')

  @no_wasm64('TODO: wasm64 + BUILD_AS_WORKER')
  def test_worker_api_sleep(self):
    self.compile_btest('worker_api_worker_sleep.cpp', ['-o', 'worker.js', '-sBUILD_AS_WORKER', '-sEXPORTED_FUNCTIONS=_one', '-sASYNCIFY'])
    self.btest('worker_api_main.cpp', expected='566')

  @no_wasm64('TODO: wasm64 + BUILD_AS_WORKER')
  def test_worker_api_with_pthread_compilation_fails(self):
    self.run_process([EMCC, '-c', '-o', 'hello.o', test_file('hello_world.c')])
    stderr = self.expect_fail([EMCC, 'hello.o', '-o', 'a.js', '-g', '--closure=1', '-pthread', '-sBUILD_AS_WORKER'])
    self.assertContained("pthreads + BUILD_AS_WORKER require separate modes that don't work together, see https://github.com/emscripten-core/emscripten/issues/8854", stderr)

  @also_with_wasmfs
  def test_emscripten_async_wget2(self):
    self.btest_exit('test_emscripten_async_wget2.cpp')

  @disabled('https://github.com/emscripten-core/emscripten/issues/15818')
  def test_emscripten_async_wget2_data(self):
    create_file('hello.txt', 'Hello Emscripten!')
    self.btest('test_emscripten_async_wget2_data.cpp', expected='0')

  def test_emscripten_async_wget_side_module(self):
    self.emcc(test_file('browser_module.c'), ['-o', 'lib.wasm', '-O2', '-sSIDE_MODULE'])
    self.btest_exit('browser_main.c', args=['-O2', '-sMAIN_MODULE=2'])

  @parameterized({
    '': ([],),
    'lz4': (['-sLZ4'],)
  })
  def test_preload_module(self, args):
    create_file('library.c', r'''
      #include <stdio.h>
      int library_func() {
        return 42;
      }
    ''')
    self.emcc('library.c', ['-sSIDE_MODULE', '-O2', '-o', 'library.so'])
    create_file('main.c', r'''
      #include <assert.h>
      #include <dlfcn.h>
      #include <stdio.h>
      #include <emscripten.h>
      int main() {
        int found = EM_ASM_INT(
          return preloadedWasm['/library.so'] !== undefined;
        );
        assert(found);
        void *lib_handle = dlopen("/library.so", RTLD_NOW);
        assert(lib_handle);
        typedef int (*voidfunc)();
        voidfunc x = (voidfunc)dlsym(lib_handle, "library_func");
        assert(x);
        assert(x() == 42);
        return 0;
      }
    ''')
    self.btest_exit(
      'main.c',
      args=['-sMAIN_MODULE=2', '--preload-file', '.@/', '--use-preload-plugins'] + args)

  # This does not actually verify anything except that --cpuprofiler and --memoryprofiler compiles.
  # Run interactive.test_cpuprofiler_memoryprofiler for interactive testing.
  @requires_graphics_hardware
  @parameterized({
    '': ([],),
    'modularized': (['-sMODULARIZE=1', '-sEXPORT_NAME=MyModule', '--shell-file', test_file('shell_that_launches_modularize.html')],),
  })
  def test_cpuprofiler_memoryprofiler(self, opts):
    self.btest_exit('hello_world_gles.c', args=['-DLONGTEST=1', '-DTEST_MEMORYPROFILER_ALLOCATIONS_MAP=1', '--cpuprofiler', '--memoryprofiler', '-lGL', '-lglut', '-DANIMATE'] + opts)

  def test_uuid(self):
    self.btest_exit('test_uuid.c', args=['-luuid'])

  @requires_graphics_hardware
  def test_glew(self):
    self.btest('glew.c', args=['-lGL', '-lSDL', '-lGLEW'], expected='1')
    self.btest('glew.c', args=['-lGL', '-lSDL', '-lGLEW', '-sLEGACY_GL_EMULATION'], expected='1')
    self.btest('glew.c', args=['-lGL', '-lSDL', '-lGLEW', '-DGLEW_MX'], expected='1')
    self.btest('glew.c', args=['-lGL', '-lSDL', '-lGLEW', '-sLEGACY_GL_EMULATION', '-DGLEW_MX'], expected='1')

  def test_doublestart_bug(self):
    create_file('pre.js', r'''
Module["preRun"] = () => {
  addRunDependency('test_run_dependency');
  removeRunDependency('test_run_dependency');
};
''')

    self.btest('doublestart.c', args=['--pre-js', 'pre.js'], expected='1')

  @parameterized({
    '': ([],),
    'closure': (['-O2', '-g1', '--closure=1', '-sHTML5_SUPPORT_DEFERRING_USER_SENSITIVE_REQUESTS=0'],),
    'pthread': (['-pthread'],),
    'proxy_to_pthread': (['-pthread', '-sPROXY_TO_PTHREAD'],),
    'legacy': (['-sMIN_FIREFOX_VERSION=0', '-sMIN_SAFARI_VERSION=0', '-sMIN_CHROME_VERSION=0', '-Wno-transpile'],)
  })
  def test_html5_core(self, opts):
    if self.is_wasm64() and '-sMIN_CHROME_VERSION=0' in opts:
      self.skipTest('wasm64 does not support older browsers')
    if '-sHTML5_SUPPORT_DEFERRING_USER_SENSITIVE_REQUESTS=0' in opts:
      # In this mode an exception can be thrown by the browser, and we don't
      # want the test to fail in that case so we override the error handling.
      create_file('pre.js', '''
      window.disableErrorReporting = true;
      window.addEventListener('error', (event) => {
        if (!event.message.includes('exception:fullscreen error')) {
          reportTopLevelError(event);
        }
      });
      ''')
      self.emcc_args.append('--pre-js=pre.js')
    self.btest_exit('test_html5_core.c', args=opts)

  @parameterized({
    '': ([],),
    'closure': (['-O2', '-g1', '--closure=1'],),
    'pthread': (['-pthread', '-sPROXY_TO_PTHREAD'],),
  })
  def test_html5_gamepad(self, args):
    self.btest_exit('test_gamepad.c', args=args)

  def test_html5_unknown_event_target(self):
    self.btest_exit('test_html5_unknown_event_target.c')

  @requires_graphics_hardware
  @parameterized({
    '': ([],),
    'closure': (['-O2', '-g1', '--closure=1'],),
    'full_es2': (['-sFULL_ES2'],),
  })
  def test_html5_webgl_create_context_no_antialias(self, args):
    self.btest_exit('webgl_create_context.cpp', args=args + ['-DNO_ANTIALIAS', '-lGL'])

  # This test supersedes the one above, but it's skipped in the CI because anti-aliasing is not well supported by the Mesa software renderer.
  @requires_graphics_hardware
  @parameterized({
    '': ([],),
    'closure': (['-O2', '-g1', '--closure=1'],),
    'full_es2': (['-sFULL_ES2'],),
    'pthread': (['-pthread'],),
  })
  def test_html5_webgl_create_context(self, args):
    self.btest_exit('webgl_create_context.cpp', args=args + ['-lGL'])

  @requires_graphics_hardware
  # Verify bug https://github.com/emscripten-core/emscripten/issues/4556: creating a WebGL context to Module.canvas without an ID explicitly assigned to it.
  def test_html5_webgl_create_context2(self):
    self.btest_exit('webgl_create_context2.cpp')

  @requires_graphics_hardware
  # Verify bug https://github.com/emscripten-core/emscripten/issues/22943: creating a WebGL context with explicit swap control and offscreenCanvas
  @parameterized({
    'offscreencanvas': (['-sOFFSCREENCANVAS_SUPPORT'],),
    'offscreenframebuffer': (['-sOFFSCREEN_FRAMEBUFFER', '-DUSE_OFFSCREEN_FRAMEBUFFER'],),
  })
  def test_html5_webgl_create_context_swapcontrol(self, args):
    self.btest_exit('browser/webgl_create_context_swapcontrol.c', args=args)

  @requires_graphics_hardware
  # Verify bug https://github.com/emscripten-core/emscripten/issues/4556: creating a WebGL context to Module.canvas without an ID explicitly assigned to it.
  # (this only makes sense in the old deprecated -sDISABLE_DEPRECATED_FIND_EVENT_TARGET_BEHAVIOR=0 mode)
  def test_html5_special_event_targets(self):
    self.btest_exit('html5_special_event_targets.cpp', args=['-lGL'])

  @requires_graphics_hardware
  def test_html5_webgl_destroy_context(self):
    for opts in ([], ['-O2', '-g1'], ['-sFULL_ES2']):
      print(opts)
      self.btest_exit('webgl_destroy_context.cpp', args=opts + ['--shell-file', test_file('browser/webgl_destroy_context_shell.html'), '-lGL'])

  @requires_graphics_hardware
  def test_webgl_context_params(self):
    self.btest_exit('webgl_color_buffer_readpixels.cpp', args=['-lGL'])

  # Test for PR#5373 (https://github.com/emscripten-core/emscripten/pull/5373)
  @requires_graphics_hardware
  def test_webgl_shader_source_length(self):
    for opts in ([], ['-sFULL_ES2']):
      print(opts)
      self.btest_exit('webgl_shader_source_length.cpp', args=opts + ['-lGL'])

  # Tests calling glGetString(GL_UNMASKED_VENDOR_WEBGL).
  @requires_graphics_hardware
  def test_webgl_unmasked_vendor_webgl(self):
    self.btest_exit('webgl_unmasked_vendor_webgl.c', args=['-lGL'])

  @requires_graphics_hardware
  @parameterized({
    'legacy_browser': (['-sMIN_CHROME_VERSION=0', '-Wno-transpile'],),
    'closure': (['-O2', '-g1', '--closure=1'],),
    'full_es2': (['-sFULL_ES2'],),
  })
  def test_webgl2(self, args):
    if '-sMIN_CHROME_VERSION=0' in args and self.is_wasm64():
      self.skipTest('wasm64 not supported by legacy browsers')
    self.btest_exit('webgl2.cpp', args=['-sMAX_WEBGL_VERSION=2', '-lGL'] + args)

  # Tests the WebGL 2 glGetBufferSubData() functionality.
  @requires_graphics_hardware
  @no_4gb('getBufferSubData fails: https://crbug.com/325090165')
  def test_webgl2_get_buffer_sub_data(self):
    self.btest_exit('webgl2_get_buffer_sub_data.cpp', args=['-sMAX_WEBGL_VERSION=2', '-lGL'])

  @requires_graphics_hardware
  def test_webgl2_pthreads(self):
    # test that a program can be compiled with pthreads and render WebGL2 properly on the main thread
    # (the testcase doesn't even use threads, but is compiled with thread support).
    self.btest_exit('webgl2.cpp', args=['-sMAX_WEBGL_VERSION=2', '-lGL', '-pthread'])

  @requires_graphics_hardware
  def test_webgl2_objects(self):
    self.btest_exit('webgl2_objects.cpp', args=['-sMAX_WEBGL_VERSION=2', '-lGL'])

  @requires_graphics_hardware
  @parameterized({
    '': ([],),
    'offscreencanvas': (['-sOFFSCREENCANVAS_SUPPORT', '-pthread', '-sPROXY_TO_PTHREAD'],),
    'offscreenframbuffer': (['-sOFFSCREEN_FRAMEBUFFER', '-pthread', '-sPROXY_TO_PTHREAD'],),
  })
  def test_html5_webgl_api(self, args):
    if '-sOFFSCREENCANVAS_SUPPORT' in args and os.getenv('EMTEST_LACKS_OFFSCREEN_CANVAS'):
      return
    self.btest_exit('html5_webgl.c', args=['-sMAX_WEBGL_VERSION=2', '-lGL'] + args)

  @parameterized({
    'webgl1': (['-DWEBGL_VERSION=1'],),
    'webgl2': (['-sMAX_WEBGL_VERSION=2', '-DWEBGL_VERSION=2'],),
    'webgl1_extensions': (['-DWEBGL_VERSION=1', '-sGL_EXPLICIT_UNIFORM_LOCATION'],),
    'webgl2_extensions': (['-sMAX_WEBGL_VERSION=2', '-DWEBGL_VERSION=2', '-sGL_EXPLICIT_UNIFORM_LOCATION', '-sGL_EXPLICIT_UNIFORM_BINDING'],),
  })
  @requires_graphics_hardware
  def test_webgl_preprocessor_variables(self, opts):
    self.btest_exit('webgl_preprocessor_variables.c', args=['-lGL'] + opts)

  @requires_graphics_hardware
  def test_webgl2_ubos(self):
    self.btest_exit('webgl2_ubos.cpp', args=['-sMAX_WEBGL_VERSION=2', '-lGL'])

  @requires_graphics_hardware
  @parameterized({
    '': ([],),
    'webgl2': (['-sMAX_WEBGL_VERSION=2', '-DTEST_WEBGL2=1'],),
  })
  def test_webgl2_garbage_free_entrypoints(self, args):
    if args and self.is_4gb():
      self.skipTest('readPixels fails: https://crbug.com/324992397')
    self.btest_exit('webgl2_garbage_free_entrypoints.cpp', args=args)

  @requires_graphics_hardware
  def test_webgl2_backwards_compatibility_emulation(self):
    self.btest_exit('webgl2_backwards_compatibility_emulation.cpp', args=['-sMAX_WEBGL_VERSION=2', '-sWEBGL2_BACKWARDS_COMPATIBILITY_EMULATION'])

  @requires_graphics_hardware
  def test_webgl2_runtime_no_context(self):
    # tests that if we support WebGL1 and 2, and WebGL2RenderingContext exists,
    # but context creation fails, that we can then manually try to create a
    # WebGL1 context and succeed.
    self.btest_exit('test_webgl2_runtime_no_context.cpp', args=['-sMAX_WEBGL_VERSION=2'])

  @requires_graphics_hardware
  def test_webgl2_invalid_teximage2d_type(self):
    self.btest_exit('webgl2_invalid_teximage2d_type.cpp', args=['-sMAX_WEBGL_VERSION=2'])

  @requires_graphics_hardware
  def test_webgl_with_closure(self):
    self.btest_exit('webgl_with_closure.cpp', args=['-O2', '-sMAX_WEBGL_VERSION=2', '--closure=1', '-lGL'])

  # Tests that -sGL_ASSERTIONS and glVertexAttribPointer with packed types works
  @requires_graphics_hardware
  def test_webgl2_packed_types(self):
    self.btest_exit('webgl2_draw_packed_triangle.c', args=['-lGL', '-sMAX_WEBGL_VERSION=2', '-sGL_ASSERTIONS'])

  @requires_graphics_hardware
  @no_4gb('compressedTexSubImage2D fails: https://crbug.com/324562920')
  def test_webgl2_pbo(self):
    self.btest_exit('webgl2_pbo.cpp', args=['-sMAX_WEBGL_VERSION=2', '-lGL'])

  @no_firefox('fails on CI likely due to GPU drivers there')
  @requires_graphics_hardware
  def test_webgl2_sokol_mipmap(self):
    self.reftest('third_party/sokol/mipmap-emsc.c', 'third_party/sokol/mipmap-emsc.png',
                 args=['-sMAX_WEBGL_VERSION=2', '-lGL', '-O1'], reference_slack=2)

  @no_firefox('fails on CI likely due to GPU drivers there')
  @no_4gb('fails to render')
  @requires_graphics_hardware
  def test_webgl2_sokol_mrt(self):
    self.reftest('third_party/sokol/mrt-emcc.c', 'third_party/sokol/mrt-emcc.png',
                 args=['-sMAX_WEBGL_VERSION=2', '-lGL'])

  @requires_graphics_hardware
  @no_4gb('fails to render')
  def test_webgl2_sokol_arraytex(self):
    self.reftest('third_party/sokol/arraytex-emsc.c', 'third_party/sokol/arraytex-emsc.png',
                 args=['-sMAX_WEBGL_VERSION=2', '-lGL'])

  @parameterized({
    '': ([],),
    'closure': (['-O2', '-g1', '--closure=1'],),
  })
  def test_sdl_touch(self, opts):
    self.btest_exit('test_sdl_touch.c', args=opts + ['-DAUTOMATE_SUCCESS=1', '-lSDL', '-lGL'])

  @parameterized({
    '': ([],),
    'closure': (['-O2', '-g1', '--closure=1'],),
  })
  def test_html5_mouse(self, opts):
    self.btest('test_html5_mouse.c', args=opts + ['-DAUTOMATE_SUCCESS=1'], expected='0')

  @parameterized({
    '': ([],),
    'closure': (['-O2', '-g1', '--closure=1'],),
  })
  def test_sdl_mousewheel(self, opts):
    self.btest_exit('test_sdl_mousewheel.c', args=opts + ['-DAUTOMATE_SUCCESS=1', '-lSDL', '-lGL'])

  @also_with_wasmfs
  def test_wget(self):
    create_file('test.txt', 'emscripten')
    self.btest_exit('test_wget.c', args=['-sASYNCIFY'])

  def test_wget_data(self):
    create_file('test.txt', 'emscripten')
    self.btest_exit('test_wget_data.c', args=['-O2', '-g2', '-sASYNCIFY'])

  @also_with_wasm2js
  @parameterized({
    '': ([],),
    'es6': (['-sEXPORT_ES6'],),
  })
  def test_locate_file(self, args):
    self.set_setting('EXIT_RUNTIME')
    create_file('src.c', r'''
      #include <stdio.h>
      #include <string.h>
      #include <assert.h>
      int main() {
        FILE *f = fopen("data.txt", "r");
        assert(f && "could not open file");
        char buf[100];
        int num = fread(buf, 1, 20, f);
        assert(num == 20 && "could not read 20 bytes");
        buf[20] = 0;
        fclose(f);
        printf("|%s|\n", buf);
        assert(strcmp("load me right before", buf) == 0);
        return 0;
      }
    ''')
    create_file('data.txt', 'load me right before...')
    create_file('pre.js', 'Module.locateFile = (x) => "sub/" + x;')
    self.run_process([FILE_PACKAGER, 'test.data', '--preload', 'data.txt'], stdout=open('data.js', 'w'))
    # put pre.js first, then the file packager data, so locateFile is there for the file loading code
    self.compile_btest('src.c', ['-O2', '-g', '--pre-js', 'pre.js', '--pre-js', 'data.js', '-o', 'page.html', '-sFORCE_FILESYSTEM'] + args, reporting=Reporting.JS_ONLY)
    ensure_dir('sub')
    if self.is_wasm():
      shutil.move('page.wasm', Path('sub/page.wasm'))
    shutil.move('test.data', Path('sub/test.data'))
    self.run_browser('page.html', '/report_result?exit:0')

    # alternatively, put locateFile in the HTML
    print('in html')

    create_file('shell.html', '''
      <body>
        <script>
          var Module = {
            locateFile: function(x) { return "sub/" + x }
          };
        </script>

        {{{ SCRIPT }}}
      </body>
    ''')

    def in_html(expected):
      self.compile_btest('src.c', ['-O2', '-g', '--shell-file', 'shell.html', '--pre-js', 'data.js', '-o', 'page.html', '-sSAFE_HEAP', '-sASSERTIONS', '-sFORCE_FILESYSTEM'] + args, reporting=Reporting.JS_ONLY)
      if self.is_wasm():
        shutil.move('page.wasm', Path('sub/page.wasm'))
      self.run_browser('page.html', '/report_result?exit:' + expected)

    in_html('0')

  @requires_graphics_hardware
  def test_glfw3_default_hints(self):
    self.btest_exit('test_glfw3_default_hints.c', args=['-sUSE_GLFW=3', '-lglfw', '-lGL'])

  @requires_graphics_hardware
  @parameterized({
    'no_gl': (['-DCLIENT_API=GLFW_NO_API'],),
    'gl_es': (['-DCLIENT_API=GLFW_OPENGL_ES_API', '-sGL_ENABLE_GET_PROC_ADDRESS'],)
  })
  def test_glfw3(self, args):
    for opts in ([], ['-sLEGACY_GL_EMULATION'], ['-Os', '--closure=1']):
      print(opts)
      self.btest('test_glfw3.c', args=['-sUSE_GLFW=3', '-lglfw', '-lGL'] + args + opts, expected='1')

  @parameterized({
    '': (['-sUSE_GLFW=2', '-DUSE_GLFW=2'],),
    'glfw3': (['-sUSE_GLFW=3', '-DUSE_GLFW=3'],),
  })
  @requires_graphics_hardware
  def test_glfw_events(self, args):
    self.btest_exit('test_glfw_events.c', args=args + ['-lglfw', '-lGL', '--pre-js', test_file('browser/fake_events.js')])

  @requires_graphics_hardware
  def test_glfw3_hi_dpi_aware(self):
    self.btest_exit('test_glfw3_hi_dpi_aware.c', args=['-sUSE_GLFW=3', '-lGL'])

  @requires_graphics_hardware
  def test_glfw3_css_scaling(self):
    self.btest_exit('test_glfw3_css_scaling.c', args=['-sUSE_GLFW=3'])

  @requires_graphics_hardware
  @also_with_wasm2js
  def test_sdl2_image(self):
    # load an image file, get pixel data. Also O2 coverage for --preload-file
    shutil.copy(test_file('screenshot.jpg'), '.')

    for dest, dirname, basename in [('screenshot.jpg', '/', 'screenshot.jpg'),
                                    ('screenshot.jpg@/assets/screenshot.jpg', '/assets', 'screenshot.jpg')]:
      self.btest_exit('test_sdl2_image.c', 600, args=[
        '-O2',
        '--preload-file', dest,
        '-DSCREENSHOT_DIRNAME="' + dirname + '"',
        '-DSCREENSHOT_BASENAME="' + basename + '"',
        '-sUSE_SDL=2', '-sUSE_SDL_IMAGE=2', '--use-preload-plugins'
      ])

  @requires_graphics_hardware
  def test_sdl2_image_jpeg(self):
    shutil.copy(test_file('screenshot.jpg'), 'screenshot.jpeg')
    self.btest_exit('test_sdl2_image.c', 600, args=[
      '--preload-file', 'screenshot.jpeg',
      '-DSCREENSHOT_DIRNAME="/"', '-DSCREENSHOT_BASENAME="screenshot.jpeg"',
      '-sUSE_SDL=2', '-sUSE_SDL_IMAGE=2', '--use-preload-plugins'
    ])

  @also_with_wasmfs
  @requires_graphics_hardware
  def test_sdl2_image_formats(self):
    shutil.copy(test_file('screenshot.png'), '.')
    shutil.copy(test_file('screenshot.jpg'), '.')
    self.btest_exit('test_sdl2_image.c', 512, args=[
      '--preload-file', 'screenshot.png',
      '-DSCREENSHOT_DIRNAME="/"', '-DSCREENSHOT_BASENAME="screenshot.png"', '-DNO_PRELOADED',
      '-sUSE_SDL=2', '-sUSE_SDL_IMAGE=2', '-sSDL2_IMAGE_FORMATS=png'
    ])
    self.btest_exit('test_sdl2_image.c', 600, args=[
      '--preload-file', 'screenshot.jpg',
      '-DSCREENSHOT_DIRNAME="/"', '-DSCREENSHOT_BASENAME="screenshot.jpg"', '-DBITSPERPIXEL=24', '-DNO_PRELOADED',
      '--use-port=sdl2', '--use-port=sdl2_image:formats=jpg'
    ])

  def test_sdl2_key(self):
    self.btest_exit('test_sdl2_key.c', 37182145, args=['-sUSE_SDL=2', '--pre-js', test_file('browser/fake_events.js')])

  def test_sdl2_text(self):
    create_file('pre.js', '''
      Module.postRun = () => {
        function doOne() {
          Module._one();
          setTimeout(doOne, 1000/60);
        }
        setTimeout(doOne, 1000/60);
      }
    ''')

    self.btest_exit('test_sdl2_text.c', args=['--pre-js', 'pre.js', '--pre-js', test_file('browser/fake_events.js'), '-sUSE_SDL=2'])

  @requires_graphics_hardware
  def test_sdl2_mouse(self):
    self.btest_exit('test_sdl2_mouse.c', args=['-O2', '--minify=0', '--pre-js', test_file('browser/fake_events.js'), '-sUSE_SDL=2'])

  @requires_graphics_hardware
  def test_sdl2_mouse_offsets(self):
    create_file('page.html', '''
      <html>
        <head>
          <style type="text/css">
            html, body { margin: 0; padding: 0; }
            #container {
              position: absolute;
              left: 5px; right: 0;
              top: 5px; bottom: 0;
            }
            #canvas {
              position: absolute;
              left: 0; width: 600px;
              top: 0; height: 450px;
            }
            textarea {
              margin-top: 500px;
              margin-left: 5px;
              width: 600px;
            }
          </style>
        </head>
        <body>
          <div id="container">
            <canvas id="canvas"></canvas>
          </div>
          <textarea id="output" rows="8"></textarea>
          <script type="text/javascript">
            var Module = {
              canvas: document.getElementById('canvas'),
              print: (function() {
                var element = document.getElementById('output');
                element.value = ''; // clear browser cache
                return function(text) {
                  if (arguments.length > 1) text = Array.prototype.slice.call(arguments).join(' ');
                  element.value += text + "\\n";
                  element.scrollTop = element.scrollHeight; // focus on bottom
                };
              })()
            };
          </script>
          <script type="text/javascript" src="sdl2_mouse.js"></script>
        </body>
      </html>
    ''')

    self.compile_btest('browser/test_sdl2_mouse.c', ['-DTEST_SDL_MOUSE_OFFSETS=1', '-O2', '--minify=0', '-o', 'sdl2_mouse.js', '--pre-js', test_file('browser/fake_events.js'), '-sUSE_SDL=2', '-sEXIT_RUNTIME'])
    self.run_browser('page.html', '', '/report_result?exit:0')

  def test_sdl2_threads(self):
    self.btest_exit('test_sdl2_threads.c', args=['-pthread', '-sUSE_SDL=2', '-sPROXY_TO_PTHREAD'])

  @requires_graphics_hardware
  @also_with_proxying
  def test_sdl2_glshader(self):
    if not self.proxied:
      # closure build current fails on proxying
      self.emcc_args += ['--closure=1', '-g1']
    self.reftest('test_sdl2_glshader.c', 'test_sdl_glshader.png', args=['-sUSE_SDL=2', '-sLEGACY_GL_EMULATION'])

  @requires_graphics_hardware
  def test_sdl2_canvas_blank(self):
    self.reftest('test_sdl2_canvas_blank.c', 'test_sdl_canvas_blank.png', args=['-sUSE_SDL=2'])

  @requires_graphics_hardware
  def test_sdl2_canvas_palette(self):
    self.reftest('test_sdl2_canvas_palette.c', 'test_sdl_canvas_palette.png', args=['-sUSE_SDL=2'])

  @requires_graphics_hardware
  def test_sdl2_canvas_twice(self):
    self.reftest('test_sdl2_canvas_twice.c', 'test_sdl_canvas_twice.png', args=['-sUSE_SDL=2'])

  @requires_graphics_hardware
  def test_sdl2_gfx(self):
    self.reftest('test_sdl2_gfx.c', 'test_sdl2_gfx.png', args=['-sUSE_SDL=2', '-sUSE_SDL_GFX=2'], reference_slack=2)

  @requires_graphics_hardware
  def test_sdl2_canvas_palette_2(self):
    create_file('args-r.js', '''
      Module['arguments'] = ['-r'];
    ''')

    create_file('args-g.js', '''
      Module['arguments'] = ['-g'];
    ''')

    create_file('args-b.js', '''
      Module['arguments'] = ['-b'];
    ''')

    self.reftest('test_sdl2_canvas_palette_2.c', 'test_sdl_canvas_palette_r.png', args=['-sUSE_SDL=2', '--pre-js', 'args-r.js'])
    self.reftest('test_sdl2_canvas_palette_2.c', 'test_sdl_canvas_palette_g.png', args=['-sUSE_SDL=2', '--pre-js', 'args-g.js'])
    self.reftest('test_sdl2_canvas_palette_2.c', 'test_sdl_canvas_palette_b.png', args=['-sUSE_SDL=2', '--pre-js', 'args-b.js'])

  def test_sdl2_swsurface(self):
    self.btest_exit('test_sdl2_swsurface.c', args=['-sUSE_SDL=2'])

  @requires_graphics_hardware
  def test_sdl2_image_prepare(self):
    # load an image file, get pixel data.
    shutil.copy(test_file('screenshot.jpg'), 'screenshot.not')
    self.reftest('test_sdl2_image_prepare.c', 'screenshot.jpg', args=['--preload-file', 'screenshot.not', '-sUSE_SDL=2', '-sUSE_SDL_IMAGE=2'])

  @requires_graphics_hardware
  def test_sdl2_image_prepare_data(self):
    # load an image file, get pixel data.
    shutil.copy(test_file('screenshot.jpg'), 'screenshot.not')
    self.reftest('test_sdl2_image_prepare_data.c', 'screenshot.jpg', args=['--preload-file', 'screenshot.not', '-sUSE_SDL=2', '-sUSE_SDL_IMAGE=2'])

  @requires_graphics_hardware
  @proxied
  def test_sdl2_canvas_proxy(self):
    create_file('data.txt', 'datum')
    self.reftest('test_sdl2_canvas_proxy.c', 'test_sdl2_canvas.png', args=['-sUSE_SDL=2', '--proxy-to-worker', '--preload-file', 'data.txt'])

  def test_sdl2_pumpevents(self):
    # key events should be detected using SDL_PumpEvents
    self.btest_exit('test_sdl2_pumpevents.c', args=['--pre-js', test_file('browser/fake_events.js'), '-sUSE_SDL=2'])

  def test_sdl2_timer(self):
    self.btest_exit('test_sdl2_timer.c', args=['-sUSE_SDL=2'])

  def test_sdl2_canvas_size(self):
    self.btest_exit('test_sdl2_canvas_size.c', args=['-sUSE_SDL=2'])

  @requires_graphics_hardware
  def test_sdl2_gl_read(self):
    # SDL, OpenGL, readPixels
    self.btest_exit('test_sdl2_gl_read.c', args=['-sUSE_SDL=2'])

  @requires_graphics_hardware
  def test_sdl2_glmatrixmode_texture(self):
    self.reftest('test_sdl2_glmatrixmode_texture.c', 'test_sdl2_glmatrixmode_texture.png',
                 args=['-sLEGACY_GL_EMULATION', '-sUSE_SDL=2'])

  @requires_graphics_hardware
  def test_sdl2_gldrawelements(self):
    self.reftest('test_sdl2_gldrawelements.c', 'test_sdl2_gldrawelements.png',
                 args=['-sLEGACY_GL_EMULATION', '-sUSE_SDL=2'])

  @requires_graphics_hardware
  def test_sdl2_glclipplane_gllighting(self):
    self.reftest('test_sdl2_glclipplane_gllighting.c', 'test_sdl2_glclipplane_gllighting.png',
                 args=['-sLEGACY_GL_EMULATION', '-sUSE_SDL=2'])

  @requires_graphics_hardware
  def test_sdl2_glalphatest(self):
    self.reftest('test_sdl2_glalphatest.c', 'test_sdl2_glalphatest.png',
                 args=['-sLEGACY_GL_EMULATION', '-sUSE_SDL=2'])

  @requires_graphics_hardware
  def test_sdl2_fog_simple(self):
    shutil.copy(test_file('screenshot.png'), '.')
    self.reftest('test_sdl2_fog_simple.c', 'screenshot-fog-simple.png',
                 args=['-sUSE_SDL=2', '-sUSE_SDL_IMAGE=2', '-O2', '--minify=0', '--preload-file', 'screenshot.png', '-sLEGACY_GL_EMULATION', '--use-preload-plugins'])

  @requires_graphics_hardware
  def test_sdl2_fog_negative(self):
    shutil.copy(test_file('screenshot.png'), '.')
    self.reftest('test_sdl2_fog_negative.c', 'screenshot-fog-negative.png',
                 args=['-sUSE_SDL=2', '-sUSE_SDL_IMAGE=2', '--preload-file', 'screenshot.png', '-sLEGACY_GL_EMULATION', '--use-preload-plugins'])

  @requires_graphics_hardware
  def test_sdl2_fog_density(self):
    shutil.copy(test_file('screenshot.png'), '.')
    self.reftest('test_sdl2_fog_density.c', 'screenshot-fog-density.png',
                 args=['-sUSE_SDL=2', '-sUSE_SDL_IMAGE=2', '--preload-file', 'screenshot.png', '-sLEGACY_GL_EMULATION', '--use-preload-plugins'])

  @requires_graphics_hardware
  def test_sdl2_fog_exp2(self):
    shutil.copy(test_file('screenshot.png'), '.')
    self.reftest('test_sdl2_fog_exp2.c', 'screenshot-fog-exp2.png',
                 args=['-sUSE_SDL=2', '-sUSE_SDL_IMAGE=2', '--preload-file', 'screenshot.png', '-sLEGACY_GL_EMULATION', '--use-preload-plugins'])

  @requires_graphics_hardware
  def test_sdl2_fog_linear(self):
    shutil.copy(test_file('screenshot.png'), '.')
    self.reftest('test_sdl2_fog_linear.c', 'screenshot-fog-linear.png', reference_slack=1,
                 args=['-sUSE_SDL=2', '-sUSE_SDL_IMAGE=2', '--preload-file', 'screenshot.png', '-sLEGACY_GL_EMULATION', '--use-preload-plugins'])

  def test_sdl2_unwasteful(self):
    self.btest_exit('test_sdl2_unwasteful.c', args=['-sUSE_SDL=2', '-O1'])

  def test_sdl2_canvas_write(self):
    self.btest_exit('test_sdl2_canvas_write.c', args=['-sUSE_SDL=2'])

  @requires_graphics_hardware
  @proxied
  def test_sdl2_gl_frames_swap(self):
    self.reftest('test_sdl2_gl_frames_swap.c', 'test_sdl2_gl_frames_swap.png', args=['--proxy-to-worker', '-sUSE_SDL=2'])

  @requires_graphics_hardware
  def test_sdl2_ttf(self):
    shutil.copy2(test_file('freetype/LiberationSansBold.ttf'), self.get_dir())
    self.reftest('test_sdl2_ttf.c', 'test_sdl2_ttf.png',
                 args=['-O2', '-sUSE_SDL=2', '-sUSE_SDL_TTF=2', '--embed-file', 'LiberationSansBold.ttf'])

  @requires_graphics_hardware
  def test_sdl2_ttf_rtl(self):
    shutil.copy2(test_file('third_party/notofont/NotoNaskhArabic-Regular.ttf'), self.get_dir())
    self.reftest('test_sdl2_ttf_rtl.c', 'test_sdl2_ttf_rtl.png',
                 args=['-O2', '-sUSE_SDL=2', '-sUSE_SDL_TTF=2', '--embed-file', 'NotoNaskhArabic-Regular.ttf'])

  def test_sdl2_custom_cursor(self):
    shutil.copy(test_file('cursor.bmp'), '.')
    self.btest_exit('test_sdl2_custom_cursor.c', args=['--preload-file', 'cursor.bmp', '-sUSE_SDL=2'])

  def test_sdl2_misc(self):
    self.btest_exit('test_sdl2_misc.c', args=['-sUSE_SDL=2'])

  def test_sdl2_misc_main_module(self):
    self.btest_exit('test_sdl2_misc.c', args=['-sUSE_SDL=2', '-sMAIN_MODULE'])

  def test_sdl2_misc_via_object(self):
    self.emcc(test_file('browser/test_sdl2_misc.c'), ['-c', '-sUSE_SDL=2', '-o', 'test.o'])
    self.compile_btest('test.o', ['-sEXIT_RUNTIME', '-sUSE_SDL=2', '-o', 'test.html'])
    self.run_browser('test.html', '/report_result?exit:0')

  @parameterized({
    '': (['-sUSE_SDL=2', '-sUSE_SDL_MIXER=2'],),
    'dash_l': (['-lSDL2', '-lSDL2_mixer'],),
  })
  @requires_sound_hardware
  def test_sdl2_mixer_wav(self, flags):
    shutil.copy(test_file('sounds/the_entertainer.wav'), 'sound.wav')
    self.btest_exit('test_sdl2_mixer_wav.c', args=['--preload-file', 'sound.wav'] + flags)

  @parameterized({
    'wav': ([],         '0',            'the_entertainer.wav'),
    'ogg': (['ogg'],    'MIX_INIT_OGG', 'alarmvictory_1.ogg'),
    'mp3': (['mp3'],    'MIX_INIT_MP3', 'pudinha.mp3'),
    'mod': (['mod'],    'MIX_INIT_MOD', 'bleep.xm'),
    # TODO: need to source freepats.cfg and a midi file
    # 'mod': (['mid'],    'MIX_INIT_MID', 'midi.mid'),
  })
  @requires_sound_hardware
  def test_sdl2_mixer_music(self, formats, flags, music_name):
    shutil.copy(test_file('sounds', music_name), '.')
    args = [
      '--preload-file', music_name,
      '-DSOUND_PATH="%s"' % music_name,
      '-DFLAGS=' + flags,
      '-sUSE_SDL=2',
      '-sUSE_SDL_MIXER=2',
      '-sSDL2_MIXER_FORMATS=' + ','.join(formats),
    ]
    # libmodplug is written in C++ so we need to link in C++
    # libraries when using it.
    if 'mod' in formats:
      args += ['-lc++', '-lc++abi']
    self.btest_exit('test_sdl2_mixer_music.c', args=args)

  @requires_graphics_hardware
  @no_wasm64('cocos2d ports does not compile with wasm64')
  def test_cocos2d_hello(self):
    # cocos2d build contains a bunch of warnings about tiff symbols being missing at link time:
    # e.g. warning: undefined symbol: TIFFClientOpen
    cocos2d_root = os.path.join(ports.Ports.get_dir(), 'cocos2d', 'Cocos2d-version_3_3')
    preload_file = os.path.join(cocos2d_root, 'samples', 'Cpp', 'HelloCpp', 'Resources') + '@'
    self.reftest('cocos2d_hello.cpp', 'cocos2d_hello.png', reference_slack=1,
                 args=['-sUSE_COCOS2D=3', '-sERROR_ON_UNDEFINED_SYMBOLS=0',
                       # This line should really just be `-std=c++14` like we use to compile
                       # the cocos library itself, but that doesn't work in this case because
                       # btest adds browser_reporting.c to the command.
                       '-D_LIBCPP_ENABLE_CXX17_REMOVED_UNARY_BINARY_FUNCTION',
                       '-Wno-js-compiler',
                       '-Wno-experimental',
                       '--preload-file', preload_file, '--use-preload-plugins',
                       '-Wno-inconsistent-missing-override',
                       '-Wno-deprecated-declarations'])

  @parameterized({
    'asyncify': (['-sASYNCIFY=1'],),
    'jspi': (['-sASYNCIFY=2', '-Wno-experimental'],),
    'jspi_wasm_bigint': (['-sASYNCIFY=2', '-sWASM_BIGINT', '-Wno-experimental'],),
  })
  def test_async(self, args):
    if is_jspi(args) and not is_chrome():
      self.skipTest(f'Current browser ({EMTEST_BROWSER}) does not support JSPI. Only chromium-based browsers ({CHROMIUM_BASED_BROWSERS}) support JSPI today.')

    for opts in (0, 1, 2, 3):
      print(opts)
      self.btest_exit('async.cpp', args=['-O' + str(opts), '-g2'] + args)

  def test_asyncify_tricky_function_sig(self):
    self.btest('test_asyncify_tricky_function_sig.cpp', '85', args=['-sASYNCIFY_ONLY=[foo(char.const*?.int#),foo2(),main,__original_main]', '-sASYNCIFY'])

  def test_async_in_pthread(self):
    self.btest_exit('async.cpp', args=['-sASYNCIFY', '-pthread', '-sPROXY_TO_PTHREAD', '-g'])

  def test_async_2(self):
    # Error.stackTraceLimit default to 10 in chrome but this test relies on more
    # than 40 stack frames being reported.
    create_file('pre.js', 'Error.stackTraceLimit = 80;\n')
    self.btest_exit('async_2.cpp', args=['-O3', '--pre-js', 'pre.js', '-sASYNCIFY', '-sSTACK_SIZE=1MB'])

  @parameterized({
    '': ([],),
    'O3': (['-O3'],),
  })
  def test_async_virtual(self, args):
    self.btest_exit('async_virtual.cpp', args=args + ['-profiling', '-sASYNCIFY'])

  @parameterized({
    '': ([],),
    'O3': (['-O3'],),
  })
  def test_async_virtual_2(self, args):
    self.btest_exit('async_virtual_2.cpp', args=args + ['-sASSERTIONS', '-sSAFE_HEAP', '-profiling', '-sASYNCIFY'])

  @parameterized({
    '': ([],),
    'O3': (['-O3'],),
  })
  def test_async_mainloop(self, args):
    self.btest_exit('test_async_mainloop.c', args=args + ['-sASYNCIFY'])

  @requires_sound_hardware
  @parameterized({
    '': ([],),
    'safeheap': (['-sSAFE_HEAP'],),
  })
  def test_sdl_audio_beep_sleep(self, args):
    self.btest_exit('test_sdl_audio_beep_sleep.cpp', args=['-Os', '-sASSERTIONS', '-sDISABLE_EXCEPTION_CATCHING=0', '-profiling', '-lSDL', '-sASYNCIFY'] + args, timeout=90)

  def test_mainloop_reschedule(self):
    self.btest('test_mainloop_reschedule.c', '1', args=['-Os', '-sASYNCIFY'])

  def test_mainloop_infloop(self):
    self.btest('test_mainloop_infloop.c', '1', args=['-sASYNCIFY'])

  def test_async_iostream(self):
    self.btest('async_iostream.cpp', '1', args=['-sASYNCIFY'])

  # Test an async return value. The value goes through a custom JS library
  # method that uses asyncify, and therefore it needs to be declared in
  # ASYNCIFY_IMPORTS.
  # To make the test more precise we also use ASYNCIFY_IGNORE_INDIRECT here.
  @parameterized({
    'normal': (['-sASYNCIFY_IMPORTS=sync_tunnel,sync_tunnel_bool'],), # noqa
    'pattern_imports': (['-sASYNCIFY_IMPORTS=[sync_tun*]'],), # noqa
    'response': (['-sASYNCIFY_IMPORTS=@filey.txt'],), # noqa
    'nothing': (['-DBAD'],), # noqa
    'empty_list': (['-DBAD', '-sASYNCIFY_IMPORTS=[]'],), # noqa
    'em_js_bad': (['-DBAD', '-DUSE_EM_JS'],), # noqa
  })
  def test_async_returnvalue(self, args):
    if '@' in str(args):
      create_file('filey.txt', 'sync_tunnel\nsync_tunnel_bool\n')
    self.btest('async_returnvalue.cpp', '0', args=['-sASYNCIFY', '-sASYNCIFY_IGNORE_INDIRECT', '--js-library', test_file('browser/async_returnvalue.js')] + args + ['-sASSERTIONS'])

  def test_async_bad_list(self):
    self.btest('async_bad_list.cpp', '0', args=['-sASYNCIFY', '-sASYNCIFY_ONLY=waka', '--profiling'])

  # Tests that when building with -sMINIMAL_RUNTIME, the build can use -sMODULARIZE as well.
  def test_minimal_runtime_modularize(self):
    self.btest_exit('browser_test_hello_world.c', args=['-sMODULARIZE', '-sMINIMAL_RUNTIME'])

  # Tests that when building with -sMINIMAL_RUNTIME, the build can use -sEXPORT_NAME=Foo as well.
  def test_minimal_runtime_export_name(self):
    self.btest_exit('browser_test_hello_world.c', args=['-sEXPORT_NAME=Foo', '-sMINIMAL_RUNTIME'])

  @parameterized({
    '': ([],),
    'O1': (['-O1'],),
    'O2': (['-O2'],),
    'profiling': (['-O2', '-profiling'],),
    'closure': (['-O2', '--closure=1'],),
  })
  def test_modularize(self, opts):
    for args, code in [
      # defaults
      ([], '''
        let promise = Module();
        if (!promise instanceof Promise) throw new Error('Return value should be a promise');
      '''),
      # use EXPORT_NAME
      (['-sEXPORT_NAME="HelloWorld"'], '''
        if (typeof Module !== "undefined") throw "what?!"; // do not pollute the global scope, we are modularized!
        HelloWorld.noInitialRun = true; // errorneous module capture will load this and cause timeout
        let promise = HelloWorld();
        if (!promise instanceof Promise) throw new Error('Return value should be a promise');
      '''),
      # pass in a Module option (which prevents main(), which we then invoke ourselves)
      (['-sEXPORT_NAME="HelloWorld"'], '''
        HelloWorld({ noInitialRun: true }).then(hello => {
          hello._main();
        });
      '''),
    ]:
      print('test on', opts, args, code)
      # this test is synchronous, so avoid async startup due to wasm features
      self.compile_btest('browser_test_hello_world.c', ['-sMODULARIZE', '-sSINGLE_FILE'] + args + opts)
      create_file('a.html', '''
        <script src="a.out.js"></script>
        <script>
          %s
        </script>
      ''' % code)
      self.run_browser('a.html', '/report_result?0')

  def test_modularize_network_error(self):
    self.compile_btest('browser_test_hello_world.c', ['-sMODULARIZE', '-sEXPORT_NAME=createModule'], reporting=Reporting.NONE)
    shutil.copy(test_file('browser_reporting.js'), '.')
    create_file('a.html', '''
      <script src="browser_reporting.js"></script>
      <script src="a.out.js"></script>
      <script>
        createModule()
          .then(() => {
            reportResultToServer("Module creation succeeded when it should have failed");
          })
          .catch(err => {
            reportResultToServer(err.message);
          });
      </script>
    ''')
    print('Deleting a.out.wasm to cause a download error')
    os.remove('a.out.wasm')
    self.run_browser('a.html', '/report_result?Aborted(both async and sync fetching of the wasm failed)')

  def test_modularize_init_error(self):
    self.compile_btest('browser/test_modularize_init_error.cpp', ['-sMODULARIZE', '-sEXPORT_NAME=createModule'], reporting=Reporting.NONE)
    shutil.copy(test_file('browser_reporting.js'), '.')
    create_file('a.html', '''
      <script src="browser_reporting.js"></script>
      <script src="a.out.js"></script>
      <script>
        createModule()
          .then(() => {
            reportResultToServer("Module creation succeeded when it should have failed");
          })
          .catch(err => {
            reportResultToServer(err);
          });
      </script>
    ''')
    self.run_browser('a.html', '/report_result?intentional error to test rejection')

  # test illustrating the regression on the modularize feature since commit c5af8f6
  # when compiling with the --preload-file option
  @requires_wasm2js
  @also_with_wasmfs
  def test_modularize_and_preload_files(self):
    self.set_setting('EXIT_RUNTIME')
    # TODO(sbc): Fix closure warnings with MODULARIZE + WASM=0
    self.ldflags.append('-Wno-error=closure')
    # amount of memory different from the default one that will be allocated for the emscripten heap
    totalMemory = 33554432
    for opts in ([], ['-O1'], ['-O2', '-profiling'], ['-O2'], ['-O2', '--closure=1']):
      # the main function simply checks that the amount of allocated heap memory is correct
      create_file('test.c', r'''
        #include <stdio.h>
        #include <emscripten.h>
        int main() {
          EM_ASM({
            // use eval here in order for the test with closure compiler enabled to succeed
            var totalMemory = Module['INITIAL_MEMORY'];
            assert(totalMemory === %d, 'bad memory size');
          });
          return 0;
        }
      ''' % totalMemory)
      # generate a dummy file
      create_file('dummy_file', 'dummy')
      # compile the code with the modularize feature and the preload-file option enabled
      # no wasm, since this tests customizing total memory at runtime
      self.compile_btest('test.c', ['-sWASM=0', '-sIMPORTED_MEMORY', '-sMODULARIZE', '-sEXPORT_NAME="Foo"', '--preload-file', 'dummy_file'] + opts, reporting=Reporting.JS_ONLY)
      create_file('a.html', '''
        <script src="a.out.js"></script>
        <script>
          // instantiate the Foo module with custom INITIAL_MEMORY value
          var foo = Foo({ INITIAL_MEMORY: %d });
        </script>
      ''' % totalMemory)
      self.run_browser('a.html', '/report_result?exit:0')

  @parameterized({
    '': ([],),
    'O1': (['-O1'],),
    'O2': (['-O2'],),
  })
  def test_webidl(self, args):
    # see original in test_core.py
    self.run_process([WEBIDL_BINDER, test_file('webidl/test.idl'), 'glue'])
    self.assertExists('glue.cpp')
    self.assertExists('glue.js')
    self.btest('webidl/test.cpp', '1', args=['--post-js', 'glue.js', '-I.', '-DBROWSER'] + args)

  @no_wasm64('https://github.com/llvm/llvm-project/issues/98778')
  @parameterized({
    '': ([],),
    'proxy_to_worker': (['--proxy-to-worker'],),
  })
  def test_dylink(self, args):
    create_file('main.c', r'''
      #include <assert.h>
      #include <stdio.h>
      #include <stdlib.h>
      #include <string.h>
      char *side(const char *data);
      int main() {
        char *ret = side("hello through side\n");
        puts(ret);
        assert(strcmp(ret, "hello through side\n") == 0);
        return 0;
      }
    ''')
    create_file('side.c', r'''
      #include <string.h>
      char *side(const char *data) {
        return strdup(data);
      }
    ''')
    self.emcc('side.c', ['-sSIDE_MODULE', '-O2', '-o', 'side.wasm'])
    self.btest_exit('main.c', args=['-sMAIN_MODULE=2', '-O2', 'side.wasm'] + args)

  def test_dlopen_async(self):
    create_file('side.c', 'int foo = 42;\n')
    self.emcc('side.c', ['-o', 'libside.so', '-sSIDE_MODULE'])
    self.btest_exit('other/test_dlopen_async.c', args=['-sMAIN_MODULE=2'])

  def test_dlopen_blocking(self):
    self.emcc(test_file('other/test_dlopen_blocking_side.c'), ['-o', 'libside.so', '-sSIDE_MODULE', '-pthread', '-Wno-experimental'])
    # Attempt to use dlopen the side module (without preloading) should fail on the main thread
    # since the syncronous `readBinary` function does not exist.
    self.btest_exit('other/test_dlopen_blocking.c', assert_returncode=1, args=['-sMAIN_MODULE=2', '-sAUTOLOAD_DYLIBS=0', 'libside.so'])
    # But with PROXY_TO_PTHEAD it does work, since we can do blocking and sync XHR in a worker.
    self.btest_exit('other/test_dlopen_blocking.c', args=['-sMAIN_MODULE=2', '-sPROXY_TO_PTHREAD', '-pthread', '-Wno-experimental', '-sAUTOLOAD_DYLIBS=0', 'libside.so'])

  # verify that dynamic linking works in all kinds of in-browser environments.
  # don't mix different kinds in a single test.
  @parameterized({
    '': ([0],),
    'inworker': ([1],),
  })
  def test_dylink_dso_needed(self, inworker):
    self.emcc_args += ['-O2']

    def do_run(src, expected_output, emcc_args):
      # XXX there is no infrastructure (yet ?) to retrieve stdout from browser in tests.
      # -> do the assert about expected output inside browser.
      #
      # we have to put the hook into post.js because in main it is too late
      # (in main we won't be able to catch what static constructors inside
      # linked dynlibs printed), and in pre.js it is too early (out is not yet
      # setup by the shell).
      create_file('post.js', r'''
          Module.realPrint = out;
          out = (x) => {
            if (!Module.printed) Module.printed = "";
            Module.printed += x + '\n'; // out is passed str without last \n
            Module.realPrint(x);
          };
        ''')
      create_file('test_dylink_dso_needed.c', src + r'''
        #include <emscripten/em_asm.h>

        int main() {
          int rtn = test_main();
          EM_ASM({
            var expected = %r;
            assert(Module.printed === expected, ['stdout expected:', expected]);
          });
          return rtn;
        }
      ''' % expected_output)
      # --proxy-to-worker only on main
      if inworker:
        emcc_args += ['--proxy-to-worker']
      self.btest_exit('test_dylink_dso_needed.c', args=['--post-js', 'post.js'] + emcc_args)

    self._test_dylink_dso_needed(do_run)

  @requires_graphics_hardware
  @no_wasm64('https://github.com/llvm/llvm-project/issues/98778')
  def test_dylink_glemu(self):
    create_file('main.c', r'''
      #include <stdio.h>
      #include <string.h>
      #include <assert.h>
      const char *side();
      int main() {
        const char *exts = side();
        puts(side());
        assert(strstr(exts, "GL_EXT_texture_env_combine"));
        return 0;
      }
    ''')
    create_file('side.c', r'''
      #include "SDL/SDL.h"
      #include "SDL/SDL_opengl.h"
      const char *side() {
        SDL_Init(SDL_INIT_VIDEO);
        SDL_SetVideoMode(600, 600, 16, SDL_OPENGL);
        return (const char *)glGetString(GL_EXTENSIONS);
      }
    ''')
    self.emcc('side.c', ['-sSIDE_MODULE', '-O2', '-o', 'side.wasm', '-lSDL'])

    self.btest_exit('main.c', args=['-sMAIN_MODULE=2', '-O2', '-sLEGACY_GL_EMULATION', '-lSDL', '-lGL', 'side.wasm'])

  def test_dylink_many(self):
    # test asynchronously loading two side modules during startup
    create_file('main.c', r'''
      #include <assert.h>
      int side1();
      int side2();
      int main() {
        assert(side1() == 1);
        assert(side2() == 2);
        return 0;
      }
    ''')
    create_file('side1.c', r'''
      int side1() { return 1; }
    ''')
    create_file('side2.c', r'''
      int side2() { return 2; }
    ''')
    self.emcc('side1.c', ['-sSIDE_MODULE', '-o', 'side1.wasm'])
    self.emcc('side2.c', ['-sSIDE_MODULE', '-o', 'side2.wasm'])
    self.btest_exit('main.c', args=['-sMAIN_MODULE=2', 'side1.wasm', 'side2.wasm'])

  def test_dylink_pthread_many(self):
    # Test asynchronously loading two side modules during startup
    # They should always load in the same order
    # Verify that function pointers in the browser's main thread
    # reffer to the same function as in a pthread worker.

    # The main thread function table is populated asynchronously
    # in the browser's main thread. However, it should still be
    # populated in the same order as in a pthread worker to
    # guarantee function pointer interop.
    create_file('main.cpp', r'''
      #include <cassert>
      #include <thread>
      #include <emscripten/emscripten.h>
      int side1();
      int side2();
      int main() {
        auto side1_ptr = &side1;
        auto side2_ptr = &side2;
        // Don't join the thread since this is running in the
        // browser's main thread.
        std::thread([=]{
          assert(side1_ptr == &side1);
          assert(side2_ptr == &side2);
          emscripten_force_exit(0);
        }).detach();
        emscripten_exit_with_live_runtime();
      }
    ''')

    # The browser will try to load side1 first.
    # Use a big payload in side1 so that it takes longer to load than side2
    create_file('side1.cpp', r'''
      char const * payload1 = "''' + str(list(range(1, int(1e5)))) + r'''";
      int side1() { return 1; }
    ''')
    create_file('side2.cpp', r'''
      char const * payload2 = "0";
      int side2() { return 2; }
    ''')
    self.emcc('side1.cpp', ['-Wno-experimental', '-pthread', '-sSIDE_MODULE', '-o', 'side1.wasm'])
    self.emcc('side2.cpp', ['-Wno-experimental', '-pthread', '-sSIDE_MODULE', '-o', 'side2.wasm'])
    self.btest_exit('main.cpp',
                    args=['-Wno-experimental', '-pthread', '-sMAIN_MODULE=2', 'side1.wasm', 'side2.wasm'])

  @no_2gb('uses INITIAL_MEMORY')
  @no_4gb('uses INITIAL_MEMORY')
  def test_memory_growth_during_startup(self):
    create_file('data.dat', 'X' * (30 * 1024 * 1024))
    self.btest('browser_test_hello_world.c', '0', args=['-sASSERTIONS', '-sALLOW_MEMORY_GROWTH', '-sINITIAL_MEMORY=16MB', '-sSTACK_SIZE=16384', '--preload-file', 'data.dat'])

  # pthreads tests

  def prep_no_SAB(self):
    create_file('html.html', read_file(path_from_root('src/shell_minimal.html')).replace('''<body>''', '''<body>
      <script>
        SharedArrayBuffer = undefined;
        Atomics = undefined;
      </script>
    '''))

  def test_pthread_c11_threads(self):
    self.btest_exit('pthread/test_pthread_c11_threads.c',
                    args=['-gsource-map', '-std=gnu11', '-pthread', '-sPROXY_TO_PTHREAD'])

  def test_pthread_pool_size_strict(self):
    # Check that it doesn't fail with sufficient number of threads in the pool.
    self.btest_exit('pthread/test_pthread_c11_threads.c',
                    args=['-g2', '-std=gnu11', '-pthread', '-sPTHREAD_POOL_SIZE=4', '-sPTHREAD_POOL_SIZE_STRICT=2'])
    # Check that it fails instead of deadlocking on insufficient number of threads in the pool.
    self.btest('pthread/test_pthread_c11_threads.c',
               expected='abort:Assertion failed: thrd_create(&t4, thread_main, NULL) == thrd_success',
               args=['-g2', '-std=gnu11', '-pthread', '-sPTHREAD_POOL_SIZE=3', '-sPTHREAD_POOL_SIZE_STRICT=2'])

  def test_pthread_in_pthread_pool_size_strict(self):
    # Check that it fails when there's a pthread creating another pthread.
    self.btest_exit('pthread/test_pthread_create_pthread.c', args=['-g2', '-pthread', '-sPTHREAD_POOL_SIZE=2', '-sPTHREAD_POOL_SIZE_STRICT=2'])
    # Check that it fails when there's a pthread creating another pthread.
    self.btest_exit('pthread/test_pthread_create_pthread.c', args=['-g2', '-pthread', '-sPTHREAD_POOL_SIZE=1', '-sPTHREAD_POOL_SIZE_STRICT=2', '-DSMALL_POOL'])

  # Test that the emscripten_ atomics api functions work.
  @parameterized({
    '': ([],),
    'closure': (['--closure=1'],),
  })
  def test_pthread_atomics(self, args):
    self.btest_exit('pthread/test_pthread_atomics.c', args=['-O3', '-pthread', '-sPTHREAD_POOL_SIZE=8', '-g1'] + args)

  # Test 64-bit atomics.
  def test_pthread_64bit_atomics(self):
    self.btest_exit('pthread/test_pthread_64bit_atomics.c', args=['-O3', '-pthread', '-sPTHREAD_POOL_SIZE=8'])

  # Test 64-bit C++11 atomics.
  @parameterized({
    '': ([],),
    'O3': (['-O3'],)
  })
  def test_pthread_64bit_cxx11_atomics(self, opt):
    for pthreads in ([], ['-pthread']):
      self.btest_exit('pthread/test_pthread_64bit_cxx11_atomics.cpp', args=opt + pthreads)

  # Test c++ std::thread::hardware_concurrency()
  def test_pthread_hardware_concurrency(self):
    self.btest_exit('pthread/test_pthread_hardware_concurrency.cpp', args=['-O2', '-pthread', '-sPTHREAD_POOL_SIZE="navigator.hardwareConcurrency"'])

  # Test that we error if not ALLOW_BLOCKING_ON_MAIN_THREAD
  def test_pthread_main_thread_blocking_wait(self):
    self.btest('pthread/main_thread_wait.c', expected='abort:Blocking on the main thread is not allowed by default.', args=['-O3', '-pthread', '-sPTHREAD_POOL_SIZE', '-sALLOW_BLOCKING_ON_MAIN_THREAD=0'])

  # Test that we error or warn depending on ALLOW_BLOCKING_ON_MAIN_THREAD or ASSERTIONS
  def test_pthread_main_thread_blocking_join(self):
    create_file('pre.js', '''
      Module['printErr'] = (x) => {
        if (x.includes('Blocking on the main thread is very dangerous')) {
          maybeReportResultToServer('got_warn');
        }
      };
    ''')
    # Test that we warn about blocking on the main thread in debug builds
    self.btest('pthread/main_thread_join.cpp', expected='got_warn', args=['-sEXIT_RUNTIME', '-sASSERTIONS', '--pre-js', 'pre.js', '-pthread', '-sPTHREAD_POOL_SIZE'])
    # Test that we do not warn about blocking on the main thread in release builds
    self.btest_exit('pthread/main_thread_join.cpp', args=['-O3', '--pre-js', 'pre.js', '-pthread', '-sPTHREAD_POOL_SIZE'])
    # Test that tryjoin is fine, even if not ALLOW_BLOCKING_ON_MAIN_THREAD
    self.btest_exit('pthread/main_thread_join.cpp', assert_returncode=2, args=['-O3', '-pthread', '-sPTHREAD_POOL_SIZE', '-g', '-DTRY_JOIN', '-sALLOW_BLOCKING_ON_MAIN_THREAD=0'])
    # Test that tryjoin is fine, even if not ALLOW_BLOCKING_ON_MAIN_THREAD, and even without a pool
    self.btest_exit('pthread/main_thread_join.cpp', assert_returncode=2, args=['-O3', '-pthread', '-g', '-DTRY_JOIN', '-sALLOW_BLOCKING_ON_MAIN_THREAD=0'])
    # Test that everything works ok when we are on a pthread
    self.btest_exit('pthread/main_thread_join.cpp', args=['-O3', '-pthread', '-sPTHREAD_POOL_SIZE', '-sPROXY_TO_PTHREAD', '-sALLOW_BLOCKING_ON_MAIN_THREAD=0'])

  # Test the old GCC atomic __sync_fetch_and_op builtin operations.
  @no_2gb('https://github.com/emscripten-core/emscripten/issues/21318')
  @no_4gb('https://github.com/emscripten-core/emscripten/issues/21318')
  @parameterized({
    '': (['-g'],),
    'O1': (['-O1', '-g'],),
    'O2': (['-O2'],),
    'O3': (['-O3'],),
    'Os': (['-Os'],),
  })
  def test_pthread_gcc_atomic_fetch_and_op(self, args):
    self.emcc_args += ['-Wno-sync-fetch-and-nand-semantics-changed']
    self.btest_exit('pthread/test_pthread_gcc_atomic_fetch_and_op.c', args=args + ['-pthread', '-sPTHREAD_POOL_SIZE=8'])

  # 64 bit version of the above test.
  @also_with_wasm2js
  @no_2gb('https://github.com/emscripten-core/emscripten/issues/21318')
  @no_4gb('https://github.com/emscripten-core/emscripten/issues/21318')
  def test_pthread_gcc_64bit_atomic_fetch_and_op(self):
    if self.is_wasm2js():
      self.skipTest('https://github.com/WebAssembly/binaryen/issues/4358')
    self.emcc_args += ['-Wno-sync-fetch-and-nand-semantics-changed']
    self.btest_exit('pthread/test_pthread_gcc_64bit_atomic_fetch_and_op.c', args=['-O3', '-pthread', '-sPTHREAD_POOL_SIZE=8'])

  # Test the old GCC atomic __sync_op_and_fetch builtin operations.
  @also_with_wasm2js
  @no_2gb('https://github.com/emscripten-core/emscripten/issues/21318')
  @no_4gb('https://github.com/emscripten-core/emscripten/issues/21318')
  def test_pthread_gcc_atomic_op_and_fetch(self):
    self.emcc_args += ['-Wno-sync-fetch-and-nand-semantics-changed']
    self.btest_exit('pthread/test_pthread_gcc_atomic_op_and_fetch.c', args=['-O3', '-pthread', '-sPTHREAD_POOL_SIZE=8'])

  # 64 bit version of the above test.
  @also_with_wasm2js
  @no_2gb('https://github.com/emscripten-core/emscripten/issues/21318')
  @no_4gb('https://github.com/emscripten-core/emscripten/issues/21318')
  def test_pthread_gcc_64bit_atomic_op_and_fetch(self):
    if self.is_wasm2js():
      self.skipTest('https://github.com/WebAssembly/binaryen/issues/4358')
    self.emcc_args += ['-Wno-sync-fetch-and-nand-semantics-changed', '--profiling-funcs']
    self.btest_exit('pthread/test_pthread_gcc_64bit_atomic_op_and_fetch.c', args=['-pthread', '-O2', '-sPTHREAD_POOL_SIZE=8'])

  # Tests the rest of the remaining GCC atomics after the two above tests.
  @also_with_wasm2js
  def test_pthread_gcc_atomics(self):
    self.btest_exit('pthread/test_pthread_gcc_atomics.c', args=['-O3', '-pthread', '-sPTHREAD_POOL_SIZE=8'])

  # Test the __sync_lock_test_and_set and __sync_lock_release primitives.
  @also_with_wasm2js
  def test_pthread_gcc_spinlock(self):
    for arg in ([], ['-DUSE_EMSCRIPTEN_INTRINSICS']):
      self.btest_exit('pthread/test_pthread_gcc_spinlock.c', args=['-O3', '-pthread', '-sPTHREAD_POOL_SIZE=8'] + arg)

  @parameterized({
    '': ([],),
    'O3': (['-O3'],),
    'minimal_runtime': (['-sMINIMAL_RUNTIME'],),
    'single_file': (['-sSINGLE_FILE'],),
  })
  def test_pthread_create(self, args):
    self.btest_exit('pthread/test_pthread_create.c',
                    args=['-pthread', '-sPTHREAD_POOL_SIZE=8'] + args,
                    extra_tries=0) # this should be 100% deterministic
    files = os.listdir('.')
    if '-sSINGLE_FILE' in args:
      self.assertEqual(len(files), 1, files)
    else:
      self.assertEqual(len(files), 3, files)

  # Test that preallocating worker threads work.
  def test_pthread_preallocates_workers(self):
    self.btest_exit('pthread/test_pthread_preallocates_workers.c', args=['-O3', '-pthread', '-sPTHREAD_POOL_SIZE=4', '-sPTHREAD_POOL_DELAY_LOAD'])

  # Test that allocating a lot of threads doesn't regress. This needs to be checked manually!
  @no_2gb('uses INITIAL_MEMORY')
  @no_4gb('uses INITIAL_MEMORY')
  def test_pthread_large_pthread_allocation(self):
    self.btest_exit('pthread/test_large_pthread_allocation.c', args=['-sINITIAL_MEMORY=128MB', '-O3', '-pthread', '-sPTHREAD_POOL_SIZE=50'])

  # Tests the -sPROXY_TO_PTHREAD option.
  def test_pthread_proxy_to_pthread(self):
    self.btest_exit('pthread/test_pthread_proxy_to_pthread.c', args=['-O3', '-pthread', '-sPROXY_TO_PTHREAD'])

  # Test that a pthread can spawn another pthread of its own.
  def test_pthread_create_pthread(self):
    for modularize in ([], ['-sMODULARIZE', '-sEXPORT_NAME=MyModule', '--shell-file', test_file('shell_that_launches_modularize.html')]):
      self.btest_exit('pthread/test_pthread_create_pthread.c', args=['-O3', '-pthread', '-sPTHREAD_POOL_SIZE=2'] + modularize)

  # Test another case of pthreads spawning pthreads, but this time the callers immediately join on the threads they created.
  def test_pthread_nested_spawns(self):
    self.btest_exit('pthread/test_pthread_nested_spawns.c', args=['-O3', '-pthread', '-sPTHREAD_POOL_SIZE=2'])

  # Test that main thread can wait for a pthread to finish via pthread_join().
  def test_pthread_join(self):
    self.btest_exit('pthread/test_pthread_join.c', args=['-O3', '-pthread', '-sPTHREAD_POOL_SIZE=8'])

  # Test that threads can rejoin the pool once detached and finished
  def test_std_thread_detach(self):
    self.btest_exit('pthread/test_std_thread_detach.cpp', args=['-pthread'])

  # Test pthread_cancel() operation
  def test_pthread_cancel(self):
    self.btest_exit('pthread/test_pthread_cancel.c', args=['-O3', '-pthread', '-sPTHREAD_POOL_SIZE=8'])

  # Test that pthread_cancel() cancels pthread_cond_wait() operation
  def test_pthread_cancel_cond_wait(self):
    self.btest_exit('pthread/test_pthread_cancel_cond_wait.c', assert_returncode=1, args=['-O3', '-pthread', '-sPTHREAD_POOL_SIZE=8'])

  # Test pthread_kill() operation
  @no_chrome('pthread_kill hangs chrome renderer, and keep subsequent tests from passing')
  def test_pthread_kill(self):
    self.btest_exit('pthread/test_pthread_kill.c', args=['-O3', '-pthread', '-sPTHREAD_POOL_SIZE=8'])

  # Test that pthread cleanup stack (pthread_cleanup_push/_pop) works.
  def test_pthread_cleanup(self):
    self.btest_exit('pthread/test_pthread_cleanup.c', args=['-O3', '-pthread', '-sPTHREAD_POOL_SIZE=8'])

  # Tests the pthread mutex api.
  @parameterized({
    '': ([],),
    'spinlock': (['-DSPINLOCK_TEST'],),
  })
  def test_pthread_mutex(self, args):
    self.btest_exit('pthread/test_pthread_mutex.c', args=['-O3', '-pthread', '-sPTHREAD_POOL_SIZE=8'] + args)

  def test_pthread_attr_getstack(self):
    self.btest_exit('pthread/test_pthread_attr_getstack.c', args=['-pthread', '-sPTHREAD_POOL_SIZE=2'])

  # Test that memory allocation is thread-safe.
  def test_pthread_malloc(self):
    self.btest_exit('pthread/test_pthread_malloc.c', args=['-O3', '-pthread', '-sPTHREAD_POOL_SIZE=8'])

  # Stress test pthreads allocating memory that will call to sbrk(), and main thread has to free up the data.
  def test_pthread_malloc_free(self):
    self.btest_exit('pthread/test_pthread_malloc_free.cpp', args=['-O3', '-pthread', '-sPTHREAD_POOL_SIZE=8'])

  # Test that the pthread_barrier API works ok.
  def test_pthread_barrier(self):
    self.btest_exit('pthread/test_pthread_barrier.cpp', args=['-O3', '-pthread', '-sPTHREAD_POOL_SIZE=8'])

  # Test the pthread_once() function.
  def test_pthread_once(self):
    self.btest_exit('pthread/test_pthread_once.c', args=['-O3', '-pthread', '-sPTHREAD_POOL_SIZE=8'])

  # Test against a certain thread exit time handling bug by spawning tons of threads.
  def test_pthread_spawns(self):
    self.btest_exit('pthread/test_pthread_spawns.cpp', args=['-O3', '-pthread', '-sPTHREAD_POOL_SIZE=8', '--closure=1', '-sENVIRONMENT=web,worker'])

  # It is common for code to flip volatile global vars for thread control. This is a bit lax, but nevertheless, test whether that
  # kind of scheme will work with Emscripten as well.
  @parameterized({
    '': (['-DUSE_C_VOLATILE'],),
    'atomic': ([],),
  })
  def test_pthread_volatile(self, args):
    self.btest_exit('pthread/test_pthread_volatile.c', args=['-O3', '-pthread', '-sPTHREAD_POOL_SIZE=8'] + args)

  # Test thread-specific data (TLS).
  def test_pthread_thread_local_storage(self):
    self.btest_exit('pthread/test_pthread_thread_local_storage.cpp', args=['-O3', '-pthread', '-sPTHREAD_POOL_SIZE=8', '-sASSERTIONS'])

  # Test the pthread condition variable creation and waiting.
  def test_pthread_condition_variable(self):
    self.btest_exit('pthread/test_pthread_condition_variable.cpp', args=['-O3', '-pthread', '-sPTHREAD_POOL_SIZE=8'])

  # Test that pthreads are able to do printf.
  @parameterized({
    '': ([],),
    'O3': (['-O3'],),
    'debug': (['-sLIBRARY_DEBUG'],),
  })
  def test_pthread_printf(self, args):
     self.btest_exit('pthread/test_pthread_printf.c', args=['-pthread', '-sPTHREAD_POOL_SIZE'] + args)

  # Test that pthreads are able to do cout. Failed due to https://bugzilla.mozilla.org/show_bug.cgi?id=1154858.
  def test_pthread_iostream(self):
    self.btest_exit('pthread/test_pthread_iostream.cpp', args=['-O3', '-pthread', '-sPTHREAD_POOL_SIZE'])

  def test_pthread_unistd_io_bigint(self):
    self.btest_exit('unistd/io.c', args=['-pthread', '-sPROXY_TO_PTHREAD', '-sWASM_BIGINT'])

  # Test that the main thread is able to use pthread_set/getspecific.
  @also_with_wasm2js
  def test_pthread_setspecific_mainthread(self):
    self.btest_exit('pthread/test_pthread_setspecific_mainthread.c', args=['-O3', '-pthread'])

  # Test that pthreads have access to filesystem.
  def test_pthread_file_io(self):
    self.btest_exit('pthread/test_pthread_file_io.c', args=['-O3', '-pthread', '-sPTHREAD_POOL_SIZE'])

  # Test that the pthread_create() function operates benignly in the case that threading is not supported.
  @parameterized({
   '': ([],),
   'mt': (['-pthread', '-sPTHREAD_POOL_SIZE=8'],),
  })
  def test_pthread_supported(self, args):
    self.btest_exit('pthread/test_pthread_supported.cpp', args=['-O3'] + args)

  def test_pthread_dispatch_after_exit(self):
    self.btest_exit('pthread/test_pthread_dispatch_after_exit.c', args=['-pthread'])

  # Test that if the main thread is performing a futex wait while a pthread
  # needs it to do a proxied operation (before that pthread would wake up the
  # main thread), that it's not a deadlock.
  def test_pthread_proxying_in_futex_wait(self):
    self.btest_exit('pthread/test_pthread_proxying_in_futex_wait.cpp', args=['-O3', '-pthread', '-sPTHREAD_POOL_SIZE'])

  # Test that sbrk() operates properly in multithreaded conditions
  @no_2gb('uses INITIAL_MEMORY')
  @no_4gb('uses INITIAL_MEMORY')
  @parameterized({
    '': (['-DABORTING_MALLOC=0', '-sABORTING_MALLOC=0'],),
    'aborting_malloc': (['-DABORTING_MALLOC=1'],),
  })
  def test_pthread_sbrk(self, args):
    # With aborting malloc = 1, test allocating memory in threads
    # With aborting malloc = 0, allocate so much memory in threads that some of the allocations fail.
    self.btest_exit('pthread/test_pthread_sbrk.c', args=['-O3', '-pthread', '-sPTHREAD_POOL_SIZE=8', '-sINITIAL_MEMORY=128MB'] + args)

  # Test that -sABORTING_MALLOC=0 works in both pthreads and non-pthreads
  # builds. (sbrk fails gracefully)
  @parameterized({
    '': ([],),
    'mt': (['-pthread'],),
  })
  def test_pthread_gauge_available_memory(self, args):
    for opts in ([], ['-O2']):
      self.btest('gauge_available_memory.cpp', expected='1', args=['-sABORTING_MALLOC=0'] + args + opts)

  # Test that the proxying operations of user code from pthreads to main thread
  # work
  def test_pthread_run_on_main_thread(self):
    self.btest_exit('pthread/test_pthread_run_on_main_thread.c', args=['-O3', '-pthread', '-sPTHREAD_POOL_SIZE'])

  # Test how a lot of back-to-back called proxying operations behave.
  def test_pthread_run_on_main_thread_flood(self):
    self.btest_exit('pthread/test_pthread_run_on_main_thread_flood.c', args=['-O3', '-pthread', '-sPTHREAD_POOL_SIZE'])

  # Test that it is possible to asynchronously call a JavaScript function on the
  # main thread.
  def test_pthread_call_async(self):
    self.btest_exit('pthread/call_async.c', args=['-pthread'])

  # Test that it is possible to synchronously call a JavaScript function on the
  # main thread and get a return value back.
  def test_pthread_call_sync_on_main_thread(self):
    self.btest_exit('pthread/call_sync_on_main_thread.c', args=['-O3', '-pthread', '-sPROXY_TO_PTHREAD', '-DPROXY_TO_PTHREAD=1', '--js-library', test_file('pthread/call_sync_on_main_thread.js')])
    self.btest_exit('pthread/call_sync_on_main_thread.c', args=['-O3', '-pthread', '-DPROXY_TO_PTHREAD=0', '--js-library', test_file('pthread/call_sync_on_main_thread.js')])
    self.btest_exit('pthread/call_sync_on_main_thread.c', args=['-Oz', '-DPROXY_TO_PTHREAD=0', '--js-library', test_file('pthread/call_sync_on_main_thread.js')])

  # Test that it is possible to asynchronously call a JavaScript function on the
  # main thread.
  def test_pthread_call_async_on_main_thread(self):
    self.btest('pthread/call_async_on_main_thread.c', expected='7', args=['-O3', '-pthread', '-sPROXY_TO_PTHREAD', '-DPROXY_TO_PTHREAD=1', '--js-library', test_file('pthread/call_async_on_main_thread.js')])
    self.btest('pthread/call_async_on_main_thread.c', expected='7', args=['-O3', '-pthread', '-DPROXY_TO_PTHREAD=0', '--js-library', test_file('pthread/call_async_on_main_thread.js')])
    self.btest('pthread/call_async_on_main_thread.c', expected='7', args=['-Oz', '-DPROXY_TO_PTHREAD=0', '--js-library', test_file('pthread/call_async_on_main_thread.js')])

  # Tests that spawning a new thread does not cause a reinitialization of the
  # global data section of the application memory area.
  def test_pthread_global_data_initialization(self):
    for args in (['-sMODULARIZE', '-sEXPORT_NAME=MyModule', '--shell-file', test_file('shell_that_launches_modularize.html')], ['-O3']):
      self.btest_exit('pthread/test_pthread_global_data_initialization.c', args=args + ['-pthread', '-sPROXY_TO_PTHREAD', '-sPTHREAD_POOL_SIZE'])

  @requires_wasm2js
  def test_pthread_global_data_initialization_in_sync_compilation_mode(self):
    self.btest_exit('pthread/test_pthread_global_data_initialization.c', args=['-sWASM_ASYNC_COMPILATION=0', '-pthread', '-sPROXY_TO_PTHREAD', '-sPTHREAD_POOL_SIZE'])

  # Test that emscripten_get_now() reports coherent wallclock times across all
  # pthreads, instead of each pthread independently reporting wallclock times
  # since the launch of that pthread.
  def test_pthread_clock_drift(self):
    self.btest_exit('pthread/test_pthread_clock_drift.c', args=['-O3', '-pthread', '-sPROXY_TO_PTHREAD'])

  def test_pthread_utf8_funcs(self):
    self.btest_exit('pthread/test_pthread_utf8_funcs.c', args=['-pthread', '-sPTHREAD_POOL_SIZE'])

  # Test the emscripten_futex_wake(addr, INT_MAX); functionality to wake all
  # waiters
  @also_with_wasm2js
  def test_pthread_wake_all(self):
    self.btest_exit('pthread/test_futex_wake_all.c', args=['-O3', '-pthread'])

  # Test that stack base and max correctly bound the stack on pthreads.
  def test_pthread_stack_bounds(self):
    self.btest_exit('pthread/test_pthread_stack_bounds.cpp', args=['-pthread'])

  # Test that real `thread_local` works.
  def test_pthread_tls(self):
    self.btest_exit('pthread/test_pthread_tls.cpp', args=['-sPROXY_TO_PTHREAD', '-pthread'])

  # Test that real `thread_local` works in main thread without PROXY_TO_PTHREAD.
  def test_pthread_tls_main(self):
    self.btest_exit('pthread/test_pthread_tls_main.cpp', args=['-pthread'])

  def test_pthread_safe_stack(self):
    # Note that as the test runs with PROXY_TO_PTHREAD, we set STACK_SIZE,
    # and not DEFAULT_PTHREAD_STACK_SIZE, as the pthread for main() gets the
    # same stack size as the main thread normally would.
    self.btest('core/test_safe_stack.c', expected='abort:stack overflow', args=['-pthread', '-sPROXY_TO_PTHREAD', '-sSTACK_OVERFLOW_CHECK=2', '-sSTACK_SIZE=64KB'])

  @no_wasm64('TODO: ASAN in memory64')
  @parameterized({
    'leak': ['test_pthread_lsan_leak', ['-gsource-map']],
    'no_leak': ['test_pthread_lsan_no_leak', []],
  })
  @no_firefox('https://github.com/emscripten-core/emscripten/issues/15978')
  def test_pthread_lsan(self, name, args):
    self.btest(Path('pthread', name + '.cpp'), expected='1', args=['-fsanitize=leak', '-pthread', '-sPROXY_TO_PTHREAD', '--pre-js', test_file('pthread', name + '.js')] + args)

  @no_wasm64('TODO: ASAN in memory64')
  @no_2gb('ASAN + GLOBAL_BASE')
  @no_4gb('ASAN + GLOBAL_BASE')
  @parameterized({
    # Reusing the LSan test files for ASan.
    'leak': ['test_pthread_lsan_leak', ['-gsource-map']],
    'no_leak': ['test_pthread_lsan_no_leak', []],
  })
  def test_pthread_asan(self, name, args):
    self.btest(Path('pthread', name + '.cpp'), expected='1', args=['-fsanitize=address', '-pthread', '-sPROXY_TO_PTHREAD', '--pre-js', test_file('pthread', name + '.js')] + args)

  @no_wasm64('TODO: ASAN in memory64')
  @no_2gb('ASAN + GLOBAL_BASE')
  @no_4gb('ASAN + GLOBAL_BASE')
  def test_pthread_asan_use_after_free(self):
    self.btest('pthread/test_pthread_asan_use_after_free.cpp', expected='1', args=['-fsanitize=address', '-pthread', '-sPROXY_TO_PTHREAD', '--pre-js', test_file('pthread/test_pthread_asan_use_after_free.js')])

  @no_wasm64('TODO: ASAN in memory64')
  @no_2gb('ASAN + GLOBAL_BASE')
  @no_4gb('ASAN + GLOBAL_BASE')
  @no_firefox('https://github.com/emscripten-core/emscripten/issues/20006')
  @also_with_wasmfs
  def test_pthread_asan_use_after_free_2(self):
    # similiar to test_pthread_asan_use_after_free, but using a pool instead
    # of proxy-to-pthread, and also the allocation happens on the pthread
    # (which tests that it can use the offset converter to get the stack
    # trace there)
    self.btest('pthread/test_pthread_asan_use_after_free_2.cpp', expected='1', args=['-fsanitize=address', '-pthread', '-sPTHREAD_POOL_SIZE=1', '--pre-js', test_file('pthread/test_pthread_asan_use_after_free_2.js')])

  def test_pthread_exit_process(self):
    args = ['-pthread',
            '-sPROXY_TO_PTHREAD',
            '-sPTHREAD_POOL_SIZE=2',
            '-sEXIT_RUNTIME',
            '-DEXIT_RUNTIME',
            '-O0']
    args += ['--pre-js', test_file('core/pthread/test_pthread_exit_runtime.pre.js')]
    self.btest('core/pthread/test_pthread_exit_runtime.c', expected='onExit status: 42', args=args)

  def test_pthread_trap(self):
    create_file('pre.js', '''
    if (typeof window === 'object' && window) {
      window.addEventListener('error', function(e) {
        if (e.error && e.error.message.includes('unreachable'))
          maybeReportResultToServer("expected exception caught");
        else
          maybeReportResultToServer("unexpected: " + e);
      });
    }''')
    args = ['-pthread',
            '-sPROXY_TO_PTHREAD',
            '-sEXIT_RUNTIME',
            '--profiling-funcs',
            '--pre-js=pre.js']
    self.btest('pthread/test_pthread_trap.c', expected='expected exception caught', args=args)

  # Tests MAIN_THREAD_EM_ASM_INT() function call signatures.
  def test_main_thread_em_asm_signatures(self):
    self.btest_exit('core/test_em_asm_signatures.cpp', assert_returncode=121, args=[])

  def test_main_thread_em_asm_signatures_pthreads(self):
    self.btest_exit('core/test_em_asm_signatures.cpp', assert_returncode=121, args=['-O3', '-pthread', '-sPROXY_TO_PTHREAD', '-sASSERTIONS'])

  def test_main_thread_async_em_asm(self):
    self.btest_exit('core/test_main_thread_async_em_asm.cpp', args=['-O3', '-pthread', '-sPROXY_TO_PTHREAD', '-sASSERTIONS'])

  def test_main_thread_em_asm_blocking(self):
    shutil.copy(test_file('browser/test_em_asm_blocking.html'), 'page.html')

    self.compile_btest('browser/test_em_asm_blocking.cpp', ['-O2', '-o', 'wasm.js', '-pthread', '-sPROXY_TO_PTHREAD', '-sEXIT_RUNTIME'])
    self.run_browser('page.html', '/report_result?exit:8')

  # Test that it is possible to send a signal via calling alarm(timeout), which in turn calls to the signal handler set by signal(SIGALRM, func);
  def test_sigalrm(self):
    self.btest_exit('test_sigalrm.c', args=['-O3'])

  def test_canvas_style_proxy(self):
    self.btest('canvas_style_proxy.c', expected='1', args=['--proxy-to-worker', '--shell-file', test_file('canvas_style_proxy_shell.html'), '--pre-js', test_file('canvas_style_proxy_pre.js')])

  def test_canvas_size_proxy(self):
    self.btest('canvas_size_proxy.c', expected='0', args=['--proxy-to-worker'])

  def test_custom_messages_proxy(self):
    self.btest('custom_messages_proxy.c', expected='1', args=['--proxy-to-worker', '--shell-file', test_file('custom_messages_proxy_shell.html'), '--post-js', test_file('custom_messages_proxy_postjs.js')])

  def test_vanilla_html_when_proxying(self):
    for opts in (0, 1, 2):
      print(opts)
      self.compile_btest('browser_test_hello_world.c', ['-o', 'test.js', '-O' + str(opts), '--proxy-to-worker'])
      create_file('test.html', '<script src="test.js"></script>')
      self.run_browser('test.html', '/report_result?0')

  @parameterized({
    '': ([], 1),
    'O1': (['-O1'], 1),
    'O2': (['-O2'], 1),
    'O3': (['-O3'], 1),
    # force it on
    'force': (['-sWASM_ASYNC_COMPILATION'], 1),
    'off': (['-sWASM_ASYNC_COMPILATION=0'], 0),
  })
  def test_async_compile(self, opts, returncode):
    # notice when we use async compilation
    script = '''
    <script>
      // note if we do async compilation
      var real_wasm_instantiate = WebAssembly.instantiate;
      var real_wasm_instantiateStreaming = WebAssembly.instantiateStreaming;
      if (typeof real_wasm_instantiateStreaming === 'function') {
        WebAssembly.instantiateStreaming = (a, b) => {
          console.log('instantiateStreaming called');
          Module.sawAsyncCompilation = true;
          return real_wasm_instantiateStreaming(a, b);
        };
      } else {
        WebAssembly.instantiate = (a, b) => {
          console.log('instantiate called');
          Module.sawAsyncCompilation = true;
          return real_wasm_instantiate(a, b);
        };
      }
      // show stderr for the viewer's fun
      err = (x) => {
        out('<<< ' + x + ' >>>');
        console.log(x);
      };
    </script>
    {{{ SCRIPT }}}
'''
    shell_with_script('shell.html', 'shell.html', script)
    common_args = ['--shell-file', 'shell.html']
    self.btest_exit('test_async_compile.c', assert_returncode=returncode, args=common_args + opts)
    # Ensure that compilation still works and is async without instantiateStreaming available
    no_streaming = '<script>WebAssembly.instantiateStreaming = undefined;</script>'
    shell_with_script('shell.html', 'shell.html', no_streaming + script)
    self.btest_exit('test_async_compile.c', assert_returncode=1, args=common_args)

  # Test that implementing Module.instantiateWasm() callback works.
  @parameterized({
    '': ([],),
    'asan': (['-fsanitize=address'],)
  })
  def test_manual_wasm_instantiate(self, args):
    if args:
      if self.is_wasm64():
        self.skipTest('TODO: ASAN in memory64')
      if self.is_2gb() or self.is_4gb():
        self.skipTest('asan doesnt support GLOBAL_BASE')
    self.compile_btest('manual_wasm_instantiate.cpp', ['-o', 'manual_wasm_instantiate.js'] + args)
    shutil.copy(test_file('manual_wasm_instantiate.html'), '.')
    self.run_browser('manual_wasm_instantiate.html', '/report_result?1')

  def test_wasm_locate_file(self):
    # Test that it is possible to define "Module.locateFile(foo)" function to locate where worker.js will be loaded from.
    ensure_dir('cdn')
    create_file('shell2.html', read_file(path_from_root('src/shell.html')).replace('var Module = {', 'var Module = { locateFile: function(filename) { if (filename == "test.wasm") return "cdn/test.wasm"; else return filename; }, '))
    self.compile_btest('browser_test_hello_world.c', ['--shell-file', 'shell2.html', '-o', 'test.html'])
    shutil.move('test.wasm', Path('cdn/test.wasm'))
    self.run_browser('test.html', '/report_result?0')

  @also_with_threads
  def test_utf8_textdecoder(self):
    self.btest_exit('benchmark/benchmark_utf8.c', 0, args=['--embed-file', test_file('utf8_corpus.txt') + '@/utf8_corpus.txt'])

  @also_with_threads
  def test_utf16_textdecoder(self):
    self.btest_exit('benchmark/benchmark_utf16.cpp', 0, args=['--embed-file', test_file('utf16_corpus.txt') + '@/utf16_corpus.txt', '-sEXPORTED_RUNTIME_METHODS=UTF16ToString,stringToUTF16,lengthBytesUTF16'])

  @also_with_threads
  @parameterized({
    '': ([],),
    'closure': (['--closure=1'],),
  })
  def test_TextDecoder(self, args):
    self.emcc_args += args

    self.btest('browser_test_hello_world.c', '0', args=['-sTEXTDECODER=0'])
    just_fallback = os.path.getsize('test.js')
    print('just_fallback:\t%s' % just_fallback)

    self.btest('browser_test_hello_world.c', '0')
    td_with_fallback = os.path.getsize('test.js')
    print('td_with_fallback:\t%s' % td_with_fallback)

    self.btest('browser_test_hello_world.c', '0', args=['-sTEXTDECODER=2'])
    td_without_fallback = os.path.getsize('test.js')
    print('td_without_fallback:\t%s' % td_without_fallback)

    # td_with_fallback should always be largest of all three in terms of code side
    self.assertGreater(td_with_fallback, td_without_fallback)
    self.assertGreater(td_with_fallback, just_fallback)

    # the fallback is also expected to be larger in code size than using td
    self.assertGreater(just_fallback, td_without_fallback)

  def test_small_js_flags(self):
    self.btest('browser_test_hello_world.c', '0', args=['-O3', '--closure=1', '-sINCOMING_MODULE_JS_API=[]', '-sENVIRONMENT=web'])
    # Check an absolute js code size, with some slack.
    size = os.path.getsize('test.js')
    print('size:', size)
    # Note that this size includes test harness additions (for reporting the result, etc.).
    if not self.is_wasm64() and not self.is_2gb():
<<<<<<< HEAD
      self.assertLess(abs(size - 4486), 100)
=======
      self.check_expected_size_in_file('js',
                                       test_file('browser/test_small_js_flags.js.size'),
                                       size)
>>>>>>> a8d325cb

  # Tests that it is possible to initialize and render WebGL content in a
  # pthread by using OffscreenCanvas.
  @no_chrome('https://crbug.com/961765')
  @parameterized({
    '': ([],),
    # -DTEST_CHAINED_WEBGL_CONTEXT_PASSING:
    # Tests that it is possible to transfer WebGL canvas in a chain from main
    # thread -> thread 1 -> thread 2 and then init and render WebGL content there.
    'chained': (['-DTEST_CHAINED_WEBGL_CONTEXT_PASSING'],),
  })
  @requires_offscreen_canvas
  @requires_graphics_hardware
  def test_webgl_offscreen_canvas_in_pthread(self, args):
    self.btest('gl_in_pthread.c', expected='1', args=args + ['-pthread', '-sPTHREAD_POOL_SIZE=2', '-sOFFSCREENCANVAS_SUPPORT', '-lGL'])

  # Tests that it is possible to render WebGL content on a <canvas> on the main
  # thread, after it has once been used to render WebGL content in a pthread
  # first -DTEST_MAIN_THREAD_EXPLICIT_COMMIT: Test the same (WebGL on main
  # thread after pthread), but by using explicit .commit() to swap on the main
  # thread instead of implicit "swap when rAF ends" logic
  @parameterized({
    '': ([],),
    'explicit': (['-DTEST_MAIN_THREAD_EXPLICIT_COMMIT'],),
  })
  @requires_offscreen_canvas
  @requires_graphics_hardware
  @disabled('This test is disabled because current OffscreenCanvas does not allow transfering it after a rendering context has been created for it.')
  def test_webgl_offscreen_canvas_in_mainthread_after_pthread(self, args):
    self.btest('gl_in_mainthread_after_pthread.c', expected='0', args=args + ['-pthread', '-sPTHREAD_POOL_SIZE=2', '-sOFFSCREENCANVAS_SUPPORT', '-lGL'])

  @requires_offscreen_canvas
  @requires_graphics_hardware
  def test_webgl_offscreen_canvas_only_in_pthread(self):
    self.btest_exit('gl_only_in_pthread.c', args=['-pthread', '-sPTHREAD_POOL_SIZE', '-sOFFSCREENCANVAS_SUPPORT', '-lGL', '-sOFFSCREEN_FRAMEBUFFER'])

  # Tests that rendering from client side memory without default-enabling extensions works.
  @requires_graphics_hardware
  def test_webgl_from_client_side_memory_without_default_enabled_extensions(self):
    self.btest_exit('webgl_draw_triangle.c', args=['-lGL', '-sOFFSCREEN_FRAMEBUFFER', '-DEXPLICIT_SWAP=1', '-DDRAW_FROM_CLIENT_MEMORY=1', '-sFULL_ES2'])

  # Tests for WEBGL_multi_draw extension
  # For testing WebGL draft extensions like this, if using chrome as the browser,
  # We might want to append the --enable-webgl-draft-extensions to the EMTEST_BROWSER env arg.
  @requires_graphics_hardware
  @no_2gb('https://crbug.com/324562920')
  @no_4gb('https://crbug.com/324562920')
  @parameterized({
    'arrays': (['-DMULTI_DRAW_ARRAYS'],),
    'arrays_instanced': (['-DMULTI_DRAW_ARRAYS_INSTANCED'],),
    'elements': (['-DMULTI_DRAW_ELEMENTS'],),
    'elements_instanced': (['-DMULTI_DRAW_ELEMENTS_INSTANCED'],),
  })
  def test_webgl_multi_draw(self, args):
    self.reftest('webgl_multi_draw_test.c', 'webgl_multi_draw.png',
                 args=['-lGL', '-sOFFSCREEN_FRAMEBUFFER', '-DEXPLICIT_SWAP'] + args)

  # Tests for base_vertex/base_instance extension
  # For testing WebGL draft extensions like this, if using chrome as the browser,
  # We might want to append the --enable-webgl-draft-extensions to the EMTEST_BROWSER env arg.
  # If testing on Mac, you also need --use-cmd-decoder=passthrough to get this extension.
  # Also there is a known bug with Mac Intel baseInstance which can fail producing the expected image result.
  @requires_graphics_hardware
  def test_webgl_draw_base_vertex_base_instance(self):
    for multiDraw in (0, 1):
      for drawElements in (0, 1):
        self.reftest('webgl_draw_base_vertex_base_instance_test.c', 'webgl_draw_instanced_base_vertex_base_instance.png',
                     args=['-lGL',
                           '-sMAX_WEBGL_VERSION=2',
                           '-sOFFSCREEN_FRAMEBUFFER',
                           '-DMULTI_DRAW=' + str(multiDraw),
                           '-DDRAW_ELEMENTS=' + str(drawElements),
                           '-DEXPLICIT_SWAP=1',
                           '-DWEBGL_CONTEXT_VERSION=2'])

  @requires_graphics_hardware
  def test_webgl_sample_query(self):
    self.btest_exit('webgl_sample_query.cpp', args=['-sMAX_WEBGL_VERSION=2', '-lGL'])

  @requires_graphics_hardware
  @parameterized({
    # EXT query entrypoints on WebGL 1.0
    '': (['-sMAX_WEBGL_VERSION'],),
    # EXT query entrypoints on a WebGL 1.0 context while built for WebGL 2.0
    'v2': (['-sMAX_WEBGL_VERSION=2'],),
    # builtin query entrypoints on WebGL 2.0
    'v2api': (['-sMAX_WEBGL_VERSION=2', '-DTEST_WEBGL2'],),
  })
  def test_webgl_timer_query(self, args):
    self.btest_exit('webgl_timer_query.c', args=args + ['-lGL'])

  # Tests that -sOFFSCREEN_FRAMEBUFFER rendering works.
  @requires_graphics_hardware
  @parameterized({
    '': ([],),
    'threads': (['-pthread', '-sPROXY_TO_PTHREAD'],)
  })
  @parameterized({
    '': ([],),
    'es2': (['-sFULL_ES2'],),
    'es3': (['-sFULL_ES3'],),
  })
  def test_webgl_offscreen_framebuffer(self, version, threads):
    # Tests all the different possible versions of libgl
    args = ['-lGL', '-sOFFSCREEN_FRAMEBUFFER', '-DEXPLICIT_SWAP=1'] + threads + version
    self.btest_exit('webgl_draw_triangle.c', args=args)

  # Tests that VAOs can be used even if WebGL enableExtensionsByDefault is set to 0.
  @requires_graphics_hardware
  def test_webgl_vao_without_automatic_extensions(self):
    self.btest_exit('test_webgl_no_auto_init_extensions.c', args=['-lGL', '-sGL_SUPPORT_AUTOMATIC_ENABLE_EXTENSIONS=0'])

  # Tests that offscreen framebuffer state restoration works
  @requires_graphics_hardware
  @parameterized({
    # full state restoration path on WebGL 1.0
    'gl1_no_vao': (['-sMAX_WEBGL_VERSION=1', '-DTEST_DISABLE_VAO'],),
    # VAO path on WebGL 1.0
    'gl1': (['-sMAX_WEBGL_VERSION=1', '-DTEST_VERIFY_WEBGL1_VAO_SUPPORT=1'],),
    'gl1_max_gl2': (['-sMAX_WEBGL_VERSION=2'],),
    # VAO path on WebGL 2.0
    'gl2': (['-sMAX_WEBGL_VERSION=2', '-DTEST_WEBGL2=1', '-DTEST_ANTIALIAS=1'],),
    # full state restoration path on WebGL 2.0
    'gl2_no_vao': (['-sMAX_WEBGL_VERSION=2', '-DTEST_WEBGL2=1', '-DTEST_ANTIALIAS=1', '-DTEST_DISABLE_VAO'],),
    # blitFramebuffer path on WebGL 2.0 (falls back to VAO on Firefox < 67)
    'gl2_no_aa': (['-sMAX_WEBGL_VERSION=2', '-DTEST_WEBGL2=1', '-DTEST_ANTIALIAS=0'],),
  })
  def test_webgl_offscreen_framebuffer_state_restoration(self, args, skip_vao=False):
    cmd = args + ['-lGL', '-sOFFSCREEN_FRAMEBUFFER', '-DEXPLICIT_SWAP=1']
    self.btest_exit('webgl_offscreen_framebuffer_swap_with_bad_state.c', args=cmd)

  @parameterized({
    '': ([],),
    'es2': (['-sFULL_ES2'],),
    'es3': (['-sFULL_ES3'],),
  })
  @requires_graphics_hardware
  def test_webgl_draw_triangle_with_uniform_color(self, args):
    self.btest_exit('webgl_draw_triangle_with_uniform_color.c', args=args)

  # Tests that using an array of structs in GL uniforms works.
  @requires_graphics_hardware
  def test_webgl_array_of_structs_uniform(self):
    self.reftest('webgl_array_of_structs_uniform.c', 'webgl_array_of_structs_uniform.png', args=['-lGL', '-sMAX_WEBGL_VERSION=2'])

  # Tests that if a WebGL context is created in a pthread on a canvas that has
  # not been transferred to that pthread, WebGL calls are then proxied to the
  # main thread -DTEST_OFFSCREEN_CANVAS=1: Tests that if a WebGL context is
  # created on a pthread that has the canvas transferred to it via using
  # Emscripten's EMSCRIPTEN_PTHREAD_TRANSFERRED_CANVASES="#canvas", then
  # OffscreenCanvas is used -DTEST_OFFSCREEN_CANVAS=2: Tests that if a WebGL
  # context is created on a pthread that has the canvas transferred to it via
  # automatic transferring of Module.canvas when
  # EMSCRIPTEN_PTHREAD_TRANSFERRED_CANVASES is not defined, then OffscreenCanvas
  # is also used
  @parameterized({
    '': ([False],),
    'asyncify': ([True],),
  })
  @requires_offscreen_canvas
  @requires_graphics_hardware
  def test_webgl_offscreen_canvas_in_proxied_pthread(self, asyncify):
    args = ['-pthread', '-sOFFSCREENCANVAS_SUPPORT', '-lGL', '-sGL_DEBUG', '-sPROXY_TO_PTHREAD']
    if asyncify:
      # given the synchronous render loop here, asyncify is needed to see intermediate frames and
      # the gradual color change
      args += ['-sASYNCIFY', '-DASYNCIFY']
    self.btest_exit('gl_in_proxy_pthread.c', args=args)

  @parameterized({
    '': ([],),
    'proxy': (['-sPROXY_TO_PTHREAD'],),
  })
  @parameterized({
    '': ([],),
    'blocking': (['-DTEST_SYNC_BLOCKING_LOOP=1'],),
  })
  @parameterized({
    '': ([],),
    'offscreen': (['-sOFFSCREENCANVAS_SUPPORT', '-sOFFSCREEN_FRAMEBUFFER'],),
  })
  @requires_graphics_hardware
  @requires_offscreen_canvas
  def test_webgl_resize_offscreencanvas_from_main_thread(self, args1, args2, args3):
    cmd = args1 + args2 + args3 + ['-pthread', '-lGL', '-sGL_DEBUG']
    print(str(cmd))
    self.btest_exit('resize_offscreencanvas_from_main_thread.cpp', args=cmd)

  @requires_graphics_hardware
  @parameterized({
    'v1': (1,),
    'v2': (2,),
  })
  @parameterized({
    'enable': (1,),
    'disable': (0,),
  })
  def test_webgl_simple_extensions(self, webgl_version, simple_enable_extensions):
    cmd = ['-DWEBGL_CONTEXT_VERSION=' + str(webgl_version),
           '-DWEBGL_SIMPLE_ENABLE_EXTENSION=' + str(simple_enable_extensions),
           '-sMAX_WEBGL_VERSION=2',
           '-sGL_SUPPORT_AUTOMATIC_ENABLE_EXTENSIONS=' + str(simple_enable_extensions),
           '-sGL_SUPPORT_SIMPLE_ENABLE_EXTENSIONS=' + str(simple_enable_extensions)]
    self.btest_exit('webgl2_simple_enable_extensions.c', args=cmd)

  @parameterized({
    '': ([],),
    'closure': (['-sASSERTIONS', '--closure=1'],),
    'closure_advanced': (['-sASSERTIONS', '--closure=1', '-O3'],),
    'main_module': (['-sMAIN_MODULE=1'],),
  })
  @requires_webgpu
  def test_webgpu_basic_rendering(self, args):
    self.btest_exit('webgpu_basic_rendering.cpp', args=['-sUSE_WEBGPU'] + args)

  @requires_webgpu
  def test_webgpu_required_limits(self):
    self.btest_exit('webgpu_required_limits.c', args=['-sUSE_WEBGPU', '-sASYNCIFY'])

  # TODO(#19645): Extend this test to proxied WebGPU when it's re-enabled.
  @requires_webgpu
  def test_webgpu_basic_rendering_pthreads(self):
    self.btest_exit('webgpu_basic_rendering.cpp', args=['-sUSE_WEBGPU', '-pthread', '-sOFFSCREENCANVAS_SUPPORT'])

  def test_webgpu_get_device(self):
    self.btest_exit('webgpu_get_device.cpp', args=['-sUSE_WEBGPU', '-sASSERTIONS', '--closure=1'])

  # TODO(#19645): Extend this test to proxied WebGPU when it's re-enabled.
  def test_webgpu_get_device_pthreads(self):
    self.btest_exit('webgpu_get_device.cpp', args=['-sUSE_WEBGPU', '-pthread'])

  # Tests the feature that shell html page can preallocate the typed array and place it
  # to Module.buffer before loading the script page.
  # In this build mode, the -sINITIAL_MEMORY=xxx option will be ignored.
  # Preallocating the buffer in this was is asm.js only (wasm needs a Memory).
  @requires_wasm2js
  def test_preallocated_heap(self):
    self.btest_exit('test_preallocated_heap.cpp', args=['-sWASM=0', '-sIMPORTED_MEMORY', '-sINITIAL_MEMORY=16MB', '-sABORTING_MALLOC=0', '--shell-file', test_file('test_preallocated_heap_shell.html')])

  # Tests emscripten_fetch() usage to XHR data directly to memory without persisting results to IndexedDB.
  @also_with_wasm2js
  def test_fetch_to_memory(self):
    # Test error reporting in the negative case when the file URL doesn't exist. (http 404)
    self.btest_exit('fetch/test_fetch_to_memory.cpp',
                    args=['-sFETCH_DEBUG', '-sFETCH', '-DFILE_DOES_NOT_EXIST'])

    # Test the positive case when the file URL exists. (http 200)
    shutil.copy(test_file('gears.png'), '.')
    for arg in ([], ['-sFETCH_SUPPORT_INDEXEDDB=0']):
      self.btest_exit('fetch/test_fetch_to_memory.cpp',
                      args=['-sFETCH_DEBUG', '-sFETCH'] + arg)

  @also_with_wasm2js
  @parameterized({
    '': ([],),
    'pthread_exit': (['-DDO_PTHREAD_EXIT'],),
  })
  @no_firefox('https://github.com/emscripten-core/emscripten/issues/16868')
  def test_fetch_from_thread(self, args):
    shutil.copy(test_file('gears.png'), '.')
    self.btest_exit('fetch/test_fetch_from_thread.cpp',
                    args=args + ['-pthread', '-sPROXY_TO_PTHREAD', '-sFETCH_DEBUG', '-sFETCH', '-DFILE_DOES_NOT_EXIST'])

  @also_with_wasm2js
  def test_fetch_to_indexdb(self):
    shutil.copy(test_file('gears.png'), '.')
    self.btest_exit('fetch/test_fetch_to_indexeddb.cpp', args=['-sFETCH_DEBUG', '-sFETCH'])

  # Tests emscripten_fetch() usage to persist an XHR into IndexedDB and subsequently load up from there.
  @also_with_wasm2js
  def test_fetch_cached_xhr(self):
    shutil.copy(test_file('gears.png'), '.')
    self.btest_exit('fetch/test_fetch_cached_xhr.cpp', args=['-sFETCH_DEBUG', '-sFETCH'])

  # Tests that response headers get set on emscripten_fetch_t values.
  @no_firefox('https://github.com/emscripten-core/emscripten/issues/16868')
  @also_with_wasm2js
  def test_fetch_response_headers(self):
    shutil.copy(test_file('gears.png'), '.')
    self.btest_exit('fetch/test_fetch_response_headers.cpp', args=['-sFETCH_DEBUG', '-sFETCH', '-pthread', '-sPROXY_TO_PTHREAD'])

  # Test emscripten_fetch() usage to stream a XHR in to memory without storing the full file in memory
  @also_with_wasm2js
  @disabled('moz-chunked-arraybuffer was firefox-only and has been removed')
  def test_fetch_stream_file(self):
    # Strategy: create a large 128MB file, and compile with a small 16MB Emscripten heap, so that the tested file
    # won't fully fit in the heap. This verifies that streaming works properly.
    s = '12345678'
    for _ in range(14):
      s = s[::-1] + s # length of str will be 2^17=128KB
    with open('largefile.txt', 'w') as f:
      for _ in range(1024):
        f.write(s)
    self.btest_exit('fetch/test_fetch_stream_file.cpp', args=['-sFETCH_DEBUG', '-sFETCH'])

  def test_fetch_headers_received(self):
    create_file('myfile.dat', 'hello world\n')
    self.btest_exit('fetch/test_fetch_headers_received.c', args=['-sFETCH_DEBUG', '-sFETCH'])

  def test_fetch_xhr_abort(self):
    shutil.copy(test_file('gears.png'), '.')
    self.btest_exit('fetch/test_fetch_xhr_abort.cpp', args=['-sFETCH_DEBUG', '-sFETCH'])

  # Tests emscripten_fetch() usage in synchronous mode when used from the main
  # thread proxied to a Worker with -sPROXY_TO_PTHREAD option.
  @no_firefox('https://github.com/emscripten-core/emscripten/issues/16868')
  @also_with_wasm2js
  def test_fetch_sync_xhr(self):
    shutil.copy(test_file('gears.png'), '.')
    self.btest_exit('fetch/test_fetch_sync_xhr.cpp', args=['-sFETCH_DEBUG', '-sFETCH', '-pthread', '-sPROXY_TO_PTHREAD'])

  # Tests synchronous emscripten_fetch() usage from pthread
  @no_firefox('https://github.com/emscripten-core/emscripten/issues/16868')
  def test_fetch_sync(self):
    shutil.copy(test_file('gears.png'), '.')
    self.btest_exit('fetch/test_fetch_sync.c', args=['-sFETCH', '-pthread', '-sPROXY_TO_PTHREAD'])

  # Tests that the Fetch API works for synchronous XHRs when used with --proxy-to-worker.
  @no_firefox('https://github.com/emscripten-core/emscripten/issues/16868')
  @also_with_wasm2js
  def test_fetch_sync_xhr_in_proxy_to_worker(self):
    shutil.copy(test_file('gears.png'), '.')
    self.btest_exit('fetch/test_fetch_sync_xhr.cpp',
                    args=['-sFETCH_DEBUG', '-sFETCH', '--proxy-to-worker'])

  @disabled('https://github.com/emscripten-core/emscripten/issues/16746')
  def test_fetch_idb_store(self):
    self.btest_exit('fetch/test_fetch_idb_store.cpp', args=['-pthread', '-sFETCH', '-sPROXY_TO_PTHREAD'])

  @disabled('https://github.com/emscripten-core/emscripten/issues/16746')
  def test_fetch_idb_delete(self):
    shutil.copy(test_file('gears.png'), '.')
    self.btest_exit('fetch/test_fetch_idb_delete.cpp', args=['-pthread', '-sFETCH_DEBUG', '-sFETCH', '-sWASM=0', '-sPROXY_TO_PTHREAD'])

  def test_fetch_post(self):
    self.btest_exit('fetch/test_fetch_post.c', args=['-sFETCH'])

  def test_fetch_progress(self):
    create_file('myfile.dat', 'hello world\n' * 1000)
    self.btest_exit('fetch/test_fetch_progress.c', args=['-sFETCH'])

  def test_fetch_to_memory_async(self):
    create_file('myfile.dat', 'hello world\n' * 1000)
    self.btest_exit('fetch/test_fetch_to_memory_async.c', args=['-sFETCH'])

  def test_fetch_to_memory_sync(self):
    create_file('myfile.dat', 'hello world\n' * 1000)
    self.btest_exit('fetch/test_fetch_to_memory_sync.c', args=['-sFETCH', '-pthread', '-sPROXY_TO_PTHREAD'])

  @disabled('moz-chunked-arraybuffer was firefox-only and has been removed')
  def test_fetch_stream_async(self):
    create_file('myfile.dat', 'hello world\n' * 1000)
    self.btest_exit('fetch/test_fetch_stream_async.c', args=['-sFETCH'])

  def test_fetch_persist(self):
    create_file('myfile.dat', 'hello world\n')
    self.btest_exit('fetch/test_fetch_persist.c', args=['-sFETCH'])

  @parameterized({
    '': ([],),
    'mt': (['-pthread', '-sPTHREAD_POOL_SIZE=2'],),
  })
  def test_pthread_locale(self, args):
    self.emcc_args.append('-I' + path_from_root('system/lib/libc/musl/src/internal'))
    self.emcc_args.append('-I' + path_from_root('system/lib/pthread'))
    self.btest_exit('pthread/test_pthread_locale.c', args=args)

  # Tests the Emscripten HTML5 API emscripten_set_canvas_element_size() and
  # emscripten_get_canvas_element_size() functionality in singlethreaded programs.
  def test_emscripten_set_canvas_element_size(self):
    self.btest_exit('emscripten_set_canvas_element_size.c')

  # Test that emscripten_get_device_pixel_ratio() is callable from pthreads (and proxies to main
  # thread to obtain the proper window.devicePixelRatio value).
  @parameterized({
    '': ([],),
    'mt': (['-pthread', '-sPROXY_TO_PTHREAD'],),
  })
  def test_emscripten_get_device_pixel_ratio(self, args):
    self.btest_exit('emscripten_get_device_pixel_ratio.c', args=args)

  # Tests that emscripten_run_script() variants of functions work in pthreads.
  @parameterized({
    '': ([],),
    'mt': (['-pthread', '-sPROXY_TO_PTHREAD'],),
  })
  def test_pthread_run_script(self, args):
    shutil.copy(test_file('pthread/foo.js'), '.')
    self.btest_exit('pthread/test_pthread_run_script.c', args=['-O3'] + args)

  # Tests emscripten_set_canvas_element_size() and OffscreenCanvas functionality in different build configurations.
  @requires_graphics_hardware
  @parameterized({
    '': ([], True),
    'offscreen': (['-sOFFSCREENCANVAS_SUPPORT'], True),
    'pthread': (['-sPROXY_TO_PTHREAD', '-pthread', '-sOFFSCREEN_FRAMEBUFFER'], True),
    'pthread_ofb_main_loop': (['-sPROXY_TO_PTHREAD', '-pthread', '-sOFFSCREEN_FRAMEBUFFER', '-DTEST_EXPLICIT_CONTEXT_SWAP=1'], True),
    'pthread_ofb': (['-sPROXY_TO_PTHREAD', '-pthread', '-sOFFSCREEN_FRAMEBUFFER', '-DTEST_EXPLICIT_CONTEXT_SWAP=1'], False),
    'manual_css': (['-sPROXY_TO_PTHREAD', '-pthread', '-sOFFSCREEN_FRAMEBUFFER', '-DTEST_EXPLICIT_CONTEXT_SWAP=1', '-DTEST_MANUALLY_SET_ELEMENT_CSS_SIZE=1'], False),
  })
  def test_emscripten_animate_canvas_element_size(self, args, main_loop):
    cmd = ['-lGL', '-O3', '-g2', '--shell-file', test_file('canvas_animate_resize_shell.html'), '-sGL_DEBUG', '-sASSERTIONS'] + args
    if not self.is_2gb() and not self.is_4gb():
      # Thread profiler does not yet work with large pointers.
      # https://github.com/emscripten-core/emscripten/issues/21229
      cmd.append('--threadprofiler')
    if main_loop:
      cmd.append('-DTEST_EMSCRIPTEN_SET_MAIN_LOOP=1')
    self.btest_exit('canvas_animate_resize.c', args=cmd)

  # Tests the absolute minimum pthread-enabled application.
  @parameterized({
    '': ([],),
    'modularize': (['-sMODULARIZE', '-sEXPORT_NAME=MyModule', '--shell-file',
                    test_file('shell_that_launches_modularize.html')],),
  })
  @parameterized({
    '': ([],),
    'O3': (['-O3'],)
  })
  def test_pthread_hello_thread(self, opts, modularize):
    self.btest_exit('pthread/hello_thread.c', args=['-pthread'] + modularize + opts)

  # Tests that a pthreads build of -sMINIMAL_RUNTIME works well in different build modes
  @parameterized({
    '': ([],),
    'modularize': (['-sMODULARIZE', '-sEXPORT_NAME=MyModule'],),
    'O3': (['-O3'],),
    'O3_modularize': (['-O3', '-sMODULARIZE', '-sEXPORT_NAME=MyModule'],),
    'O3_modularize_MINIMAL_RUNTIME_2': (['-O3', '-sMODULARIZE', '-sEXPORT_NAME=MyModule', '-sMINIMAL_RUNTIME=2'],),
  })
  def test_minimal_runtime_hello_thread(self, opts):
    self.btest_exit('pthread/hello_thread.c', args=['--closure=1', '-sMINIMAL_RUNTIME', '-pthread'] + opts)

  # Tests memory growth in pthreads mode, but still on the main thread.
  @parameterized({
    '': ([],),
    'proxy': (['-sPROXY_TO_PTHREAD'],)
  })
  @no_2gb('uses INITIAL_MEMORY')
  @no_4gb('uses INITIAL_MEMORY')
  def test_pthread_growth_mainthread(self, emcc_args):
    self.emcc_args.remove('-Werror')
    self.btest_exit('pthread/test_pthread_memory_growth_mainthread.c', args=['-pthread', '-sPTHREAD_POOL_SIZE=2', '-sALLOW_MEMORY_GROWTH', '-sINITIAL_MEMORY=32MB', '-sMAXIMUM_MEMORY=256MB'] + emcc_args)

  # Tests memory growth in a pthread.
  @parameterized({
    '': ([],),
    'assert': (['-sASSERTIONS'],),
    'proxy': (['-sPROXY_TO_PTHREAD'],),
    'minimal': (['-sMINIMAL_RUNTIME', '-sMODULARIZE', '-sEXPORT_NAME=MyModule'],),
  })
  @no_2gb('uses INITIAL_MEMORY')
  @no_4gb('uses INITIAL_MEMORY')
  def test_pthread_growth(self, emcc_args):
    self.emcc_args.remove('-Werror')
    self.btest_exit('pthread/test_pthread_memory_growth.c', args=['-pthread', '-sPTHREAD_POOL_SIZE=2', '-sALLOW_MEMORY_GROWTH', '-sINITIAL_MEMORY=32MB', '-sMAXIMUM_MEMORY=256MB', '-g'] + emcc_args)

  # Tests that time in a pthread is relative to the main thread, so measurements
  # on different threads are still monotonic, as if checking a single central
  # clock.
  def test_pthread_reltime(self):
    self.btest_exit('pthread/test_pthread_reltime.cpp', args=['-pthread', '-sPTHREAD_POOL_SIZE'])

  # Tests that it is possible to load the main .js file of the application manually via a Blob URL,
  # and still use pthreads.
  def test_load_js_from_blob_with_pthreads(self):
    # TODO: enable this with wasm, currently pthreads/atomics have limitations
    self.set_setting('EXIT_RUNTIME')
    self.compile_btest('pthread/hello_thread.c', ['-pthread', '-o', 'out.js'], reporting=Reporting.JS_ONLY)

    # Now run the test with the JS file renamed and with its content
    # stored in Module['mainScriptUrlOrBlob'].
    shutil.move('out.js', 'hello_thread_with_blob_url.js')
    shutil.copy(test_file('pthread/main_js_as_blob_loader.html'), 'hello_thread_with_blob_url.html')
    self.run_browser('hello_thread_with_blob_url.html', '/report_result?exit:0')

  # Tests that SINGLE_FILE works as intended in generated HTML (with and without Worker)
  @also_with_proxying
  def test_single_file_html(self):
    self.btest('single_file_static_initializer.cpp', '19', args=['-sSINGLE_FILE'])
    self.assertExists('test.html')
    self.assertNotExists('test.js')
    self.assertNotExists('test.worker.js')
    self.assertNotExists('test.wasm')

  # Tests that SINGLE_FILE works as intended in generated HTML with MINIMAL_RUNTIME
  @also_with_wasm2js
  @parameterized({
    '': ([],),
    'O3': (['-O3'],)
  })
  def test_minimal_runtime_single_file_html(self, opts):
    self.btest('single_file_static_initializer.cpp', '19', args=opts + ['-sMINIMAL_RUNTIME', '-sSINGLE_FILE'])
    self.assertExists('test.html')
    self.assertNotExists('test.js')
    self.assertNotExists('test.wasm')
    self.assertNotExists('test.asm.js')
    self.assertNotExists('test.js')
    self.assertNotExists('test.worker.js')

  # Tests that SINGLE_FILE works when built with ENVIRONMENT=web and Closure enabled (#7933)
  def test_single_file_in_web_environment_with_closure(self):
    self.btest_exit('minimal_hello.c', args=['-sSINGLE_FILE', '-sENVIRONMENT=web', '-O2', '--closure=1'])

  # Tests that SINGLE_FILE works as intended with locateFile
  @also_with_wasm2js
  def test_single_file_locate_file(self):
    self.compile_btest('browser_test_hello_world.c', ['-o', 'test.js', '-sSINGLE_FILE'])

    create_file('test.html', '''
      <script>
        var Module = {
          locateFile: function (path) {
            if (path.startsWith('data:')) {
              throw new Error('Unexpected data URI.');
            }

            return path;
          }
        };
      </script>
      <script src="test.js"></script>
    ''')

    self.run_browser('test.html', '/report_result?0')

  # Tests that SINGLE_FILE works as intended in a Worker in JS output
  def test_single_file_worker_js(self):
    self.compile_btest('browser_test_hello_world.c', ['-o', 'test.js', '--proxy-to-worker', '-sSINGLE_FILE'])
    create_file('test.html', '<script src="test.js"></script>')
    self.run_browser('test.html', '/report_result?0')
    self.assertExists('test.js')
    self.assertNotExists('test.worker.js')

  # Tests that pthreads code works as intended in a Worker. That is, a pthreads-using
  # program can run either on the main thread (normal tests) or when we start it in
  # a Worker in this test (in that case, both the main application thread and the worker
  # threads are all inside Web Workers).
  @parameterized({
    '': ([],),
    'limited_env': (['-sENVIRONMENT=worker'],),
  })
  def test_pthreads_started_in_worker(self, args):
    self.set_setting('EXIT_RUNTIME')
    self.compile_btest('pthread/test_pthread_atomics.c', ['-o', 'test.js', '-pthread', '-sPTHREAD_POOL_SIZE=8'] + args, reporting=Reporting.JS_ONLY)
    create_file('test.html', '''
      <script>
        new Worker('test.js');
      </script>
    ''')
    self.run_browser('test.html', '/report_result?exit:0')

  def test_access_file_after_heap_resize(self):
    create_file('test.txt', 'hello from file')
    self.btest_exit('access_file_after_heap_resize.c', args=['-sALLOW_MEMORY_GROWTH', '--preload-file', 'test.txt'])

    # with separate file packager invocation
    self.run_process([FILE_PACKAGER, 'data.data', '--preload', 'test.txt', '--js-output=' + 'data.js'])
    self.btest_exit('access_file_after_heap_resize.c', args=['-sALLOW_MEMORY_GROWTH', '--pre-js', 'data.js', '-sFORCE_FILESYSTEM'])

  def test_unicode_html_shell(self):
    create_file('main.c', r'''
      int main() {
        return 0;
      }
    ''')
    create_file('shell.html', read_file(path_from_root('src/shell.html')).replace('Emscripten-Generated Code', 'Emscripten-Generated Emoji 😅'))
    self.btest_exit('main.c', args=['--shell-file', 'shell.html'])

  # Tests the functionality of the emscripten_thread_sleep() function.
  def test_emscripten_thread_sleep(self):
    self.btest_exit('pthread/emscripten_thread_sleep.c', args=['-pthread'])

  # Tests that Emscripten-compiled applications can be run from a relative path in browser that is different than the address of the current page
  def test_browser_run_from_different_directory(self):
    self.compile_btest('browser_test_hello_world.c', ['-o', 'test.html', '-O3'])

    ensure_dir('subdir')
    shutil.move('test.js', Path('subdir/test.js'))
    shutil.move('test.wasm', Path('subdir/test.wasm'))
    src = read_file('test.html')
    # Make sure JS is loaded from subdirectory
    create_file('test-subdir.html', src.replace('test.js', 'subdir/test.js'))
    self.run_browser('test-subdir.html', '/report_result?0')

  # Similar to `test_browser_run_from_different_directory`, but asynchronous because of `-sMODULARIZE`
  def test_browser_run_from_different_directory_async(self):
    for args, creations in [
      (['-sMODULARIZE'], [
        'Module();',    # documented way for using modularize
        'new Module();' # not documented as working, but we support it
       ]),
    ]:
      print(args)
      # compile the code with the modularize feature and the preload-file option enabled
      self.compile_btest('browser_test_hello_world.c', ['-o', 'test.js', '-O3'] + args)
      ensure_dir('subdir')
      shutil.move('test.js', Path('subdir/test.js'))
      shutil.move('test.wasm', Path('subdir/test.wasm'))
      for creation in creations:
        print(creation)
        # Make sure JS is loaded from subdirectory
        create_file('test-subdir.html', '''
          <script src="subdir/test.js"></script>
          <script>
            %s
          </script>
        ''' % creation)
        self.run_browser('test-subdir.html', '/report_result?0')

  # Similar to `test_browser_run_from_different_directory`, but
  # also also we eval the initial code, so currentScript is not present. That prevents us
  # from finding the file in a subdir, but here we at least check we do not regress compared to the
  # normal case of finding in the current dir.
  def test_browser_modularize_no_current_script(self):
    # test both modularize (and creating an instance) and modularize-instance
    # (which creates by itself)
    for path, args, creation in [
      ([], ['-sMODULARIZE'], 'Module();'),
      (['subdir'], ['-sMODULARIZE'], 'Module();'),
    ]:
      print(path, args, creation)
      filesystem_path = os.path.join('.', *path)
      ensure_dir(filesystem_path)
      # compile the code with the modularize feature and the preload-file option enabled
      self.compile_btest('browser_test_hello_world.c', ['-o', 'test.js'] + args)
      shutil.move('test.js', Path(filesystem_path, 'test.js'))
      shutil.move('test.wasm', Path(filesystem_path, 'test.wasm'))
      create_file(Path(filesystem_path, 'test.html'), '''
        <script>
          setTimeout(async () => {
            let response = await fetch('test.js');
            let text = await response.text();
            eval(text);
            %s
          }, 1);
        </script>
      ''' % creation)
      self.run_browser('/'.join(path + ['test.html']), '/report_result?0')

  def test_emscripten_request_animation_frame(self):
    self.btest_exit('emscripten_request_animation_frame.c')

  def test_emscripten_request_animation_frame_loop(self):
    self.btest_exit('emscripten_request_animation_frame_loop.c')

  @also_with_proxying
  def test_request_animation_frame(self):
    self.btest_exit('request_animation_frame.cpp')

  def test_emscripten_set_timeout(self):
    self.btest_exit('emscripten_set_timeout.c', args=['-pthread', '-sPROXY_TO_PTHREAD'])

  def test_emscripten_set_timeout_loop(self):
    self.btest_exit('emscripten_set_timeout_loop.c', args=['-pthread', '-sPROXY_TO_PTHREAD'])

  def test_emscripten_set_immediate(self):
    self.btest_exit('emscripten_set_immediate.c')

  def test_emscripten_set_immediate_loop(self):
    self.btest_exit('emscripten_set_immediate_loop.c')

  def test_emscripten_set_interval(self):
    self.btest_exit('emscripten_set_interval.c', args=['-pthread', '-sPROXY_TO_PTHREAD'])

  # Test emscripten_performance_now() and emscripten_date_now()
  def test_emscripten_performance_now(self):
    self.btest('emscripten_performance_now.c', '0', args=['-pthread', '-sPROXY_TO_PTHREAD'])

  def test_embind_with_pthreads(self):
    self.btest_exit('embind/test_pthreads.cpp', args=['-lembind', '-pthread', '-sPTHREAD_POOL_SIZE=2'])

  @parameterized({
    'asyncify': (['-sASYNCIFY=1'],),
    'jspi': (['-sASYNCIFY=2', '-Wno-experimental'],),
  })
  def test_embind(self, args):
    if is_jspi(args) and not is_chrome():
      self.skipTest(f'Current browser ({EMTEST_BROWSER}) does not support JSPI. Only chromium-based browsers ({CHROMIUM_BASED_BROWSERS}) support JSPI today.')
    if is_jspi(args) and self.is_wasm64():
      self.skipTest('_emval_await fails')

    self.btest('embind_with_asyncify.cpp', '1', args=['-lembind'] + args)

  # Test emscripten_console_log(), emscripten_console_warn() and emscripten_console_error()
  def test_emscripten_console_log(self):
    self.btest_exit('emscripten_console_log.c', args=['--pre-js', test_file('emscripten_console_log_pre.js')])

  def test_emscripten_throw_number(self):
    self.btest('emscripten_throw_number.c', '0', args=['--pre-js', test_file('emscripten_throw_number_pre.js')])

  def test_emscripten_throw_string(self):
    self.btest('emscripten_throw_string.c', '0', args=['--pre-js', test_file('emscripten_throw_string_pre.js')])

  # Tests that Closure run in combination with -sENVIRONMENT=web mode works with a minimal console.log() application
  def test_closure_in_web_only_target_environment_console_log(self):
    self.btest_exit('minimal_hello.c', args=['-sENVIRONMENT=web', '-O3', '--closure=1'])

  # Tests that Closure run in combination with -sENVIRONMENT=web mode works with a small WebGL application
  @requires_graphics_hardware
  def test_closure_in_web_only_target_environment_webgl(self):
    self.btest_exit('webgl_draw_triangle.c', args=['-lGL', '-sENVIRONMENT=web', '-O3', '--closure=1'])

  @requires_wasm2js
  @parameterized({
    '': ([],),
    'minimal': (['-sMINIMAL_RUNTIME'],)
  })
  def test_no_declare_asm_module_exports_wasm2js(self, args):
    # TODO(sbc): Fix closure warnings with MODULARIZE + WASM=0
    self.ldflags.append('-Wno-error=closure')
    self.btest_exit('declare_asm_module_exports.c', args=['-sDECLARE_ASM_MODULE_EXPORTS=0', '-sENVIRONMENT=web', '-O3', '--closure=1', '-sWASM=0'] + args)

  @parameterized({
    '': (1,),
    '2': (2,),
  })
  def test_no_declare_asm_module_exports_wasm_minimal_runtime(self, mode):
    self.btest_exit('declare_asm_module_exports.c', args=['-sDECLARE_ASM_MODULE_EXPORTS=0', '-sENVIRONMENT=web', '-O3', '--closure=1', f'-sMINIMAL_RUNTIME={mode}'])

  # Tests that the different code paths in src/shell_minimal_runtime.html all work ok.
  @parameterized({
    '': ([],),
    'modularize': (['-sMODULARIZE'],),
  })
  @also_with_wasm2js
  def test_minimal_runtime_loader_shell(self, args):
    args = ['-sMINIMAL_RUNTIME=2']
    self.btest_exit('minimal_hello.c', args=args)

  # Tests that -sMINIMAL_RUNTIME works well in different build modes
  @parameterized({
    '': ([],),
    'streaming': (['-sMINIMAL_RUNTIME_STREAMING_WASM_COMPILATION', '--closure=1'],),
    'streaming_inst': (['-sMINIMAL_RUNTIME_STREAMING_WASM_INSTANTIATION', '--closure=1'],),
  })
  def test_minimal_runtime_hello_world(self, args):
    self.btest_exit('small_hello_world.c', args=args + ['-sMINIMAL_RUNTIME'])

  @parameterized({
    '': ([],),
    'pthread': (['-sPROXY_TO_PTHREAD', '-pthread'],)
  })
  def test_offset_converter(self, args):
    self.btest_exit('test_offset_converter.c', args=['-sUSE_OFFSET_CONVERTER', '-gsource-map'] + args)

  # Tests emscripten_unwind_to_js_event_loop() behavior
  def test_emscripten_unwind_to_js_event_loop(self, *args):
    self.btest_exit('test_emscripten_unwind_to_js_event_loop.c')

  @requires_wasm2js
  @parameterized({
    '': ([],),
    'minimal': (['-sMINIMAL_RUNTIME'],),
  })
  def test_wasm2js_fallback(self, args):
    self.set_setting('EXIT_RUNTIME')
    self.compile_btest('small_hello_world.c', ['-sWASM=2', '-o', 'test.html'] + args)

    # First run with WebAssembly support enabled
    # Move the Wasm2js fallback away to test it is not accidentally getting loaded.
    os.rename('test.wasm.js', 'test.wasm.js.unused')
    self.run_browser('test.html', '/report_result?exit:0')
    os.rename('test.wasm.js.unused', 'test.wasm.js')

    # Then disable WebAssembly support in VM, and try again.. Should still work with Wasm2JS fallback.
    html = read_file('test.html')
    html = html.replace('<body>', '<body><script>delete WebAssembly;</script>')
    create_file('test.html', html)
    os.remove('test.wasm') # Also delete the Wasm file to test that it is not attempted to be loaded.
    self.run_browser('test.html', '/report_result?exit:0')

  @requires_wasm2js
  @parameterized({
    '': ([],),
    'minimal': (['-sMINIMAL_RUNTIME'],),
  })
  def test_wasm2js_fallback_on_wasm_compilation_failure(self, args):
    self.set_setting('EXIT_RUNTIME')
    self.compile_btest('small_hello_world.c', ['-sWASM=2', '-o', 'test.html'] + args)

    # Run without the .wasm.js file present: with Wasm support, the page should still run
    os.rename('test.wasm.js', 'test.wasm.js.unused')
    self.run_browser('test.html', '/report_result?exit:0')

    # Restore the .wasm.js file, then corrupt the .wasm file, that should trigger the Wasm2js fallback to run
    os.rename('test.wasm.js.unused', 'test.wasm.js')
    shutil.copy('test.js', 'test.wasm')
    self.run_browser('test.html', '/report_result?exit:0')

  def test_system(self):
    self.btest_exit('test_system.c')

  # Tests the hello_wasm_worker.c documentation example code.
  @also_with_minimal_runtime
  def test_wasm_worker_hello(self):
    self.btest_exit('wasm_worker/hello_wasm_worker.c', args=['-sWASM_WORKERS'])

  def test_wasm_worker_hello_minimal_runtime_2(self):
    self.btest_exit('wasm_worker/hello_wasm_worker.c', args=['-sWASM_WORKERS', '-sMINIMAL_RUNTIME=2'])

  # Tests Wasm Workers build in Wasm2JS mode.
  @requires_wasm2js
  @also_with_minimal_runtime
  def test_wasm_worker_hello_wasm2js(self):
    self.btest_exit('wasm_worker/hello_wasm_worker.c', args=['-sWASM_WORKERS', '-sWASM=0'])

  # Tests the WASM_WORKERS=2 build mode, which embeds the Wasm Worker bootstrap JS script file to the main JS file.
  @also_with_minimal_runtime
  def test_wasm_worker_hello_embedded(self):
    self.btest_exit('wasm_worker/hello_wasm_worker.c', args=['-sWASM_WORKERS=2'])

  # Tests that it is possible to call emscripten_futex_wait() in Wasm Workers.
  @parameterized({
    '': ([],),
    'pthread': (['-pthread'],),
  })
  def test_wasm_worker_futex_wait(self, args):
    self.btest('wasm_worker/wasm_worker_futex_wait.c', expected='0', args=['-sWASM_WORKERS=1', '-sASSERTIONS'] + args)

  # Tests Wasm Worker thread stack setup
  @also_with_minimal_runtime
  @parameterized({
    '0': (0,),
    '1': (1,),
    '2': (2,),
  })
  def test_wasm_worker_thread_stack(self, mode):
    self.btest('wasm_worker/thread_stack.c', expected='0', args=['-sWASM_WORKERS', f'-sSTACK_OVERFLOW_CHECK={mode}'])

  # Tests emscripten_malloc_wasm_worker() and emscripten_current_thread_is_wasm_worker() functions
  @also_with_minimal_runtime
  def test_wasm_worker_malloc(self):
    self.btest_exit('wasm_worker/malloc_wasm_worker.c', args=['-sWASM_WORKERS'])

  # Tests Wasm Worker+pthreads simultaneously
  @also_with_minimal_runtime
  def test_wasm_worker_and_pthreads(self):
    self.btest('wasm_worker/wasm_worker_and_pthread.c', expected='0', args=['-sWASM_WORKERS', '-pthread'])

  # Tests emscripten_wasm_worker_self_id() function
  @also_with_minimal_runtime
  def test_wasm_worker_self_id(self):
    self.btest('wasm_worker/wasm_worker_self_id.c', expected='0', args=['-sWASM_WORKERS'])

  # Tests direct Wasm Assembly .S file based TLS variables in Wasm Workers
  @also_with_minimal_runtime
  def test_wasm_worker_tls_wasm_assembly(self):
    self.btest('wasm_worker/wasm_worker_tls_wasm_assembly.c',
               expected='42', args=['-sWASM_WORKERS', test_file('wasm_worker/wasm_worker_tls_wasm_assembly.S')])

  # Tests C++11 keyword thread_local for TLS in Wasm Workers
  @also_with_minimal_runtime
  def test_wasm_worker_cpp11_thread_local(self):
    self.btest('wasm_worker/cpp11_thread_local.cpp', expected='42', args=['-sWASM_WORKERS'])

  # Tests C11 keyword _Thread_local for TLS in Wasm Workers
  @also_with_minimal_runtime
  def test_wasm_worker_c11__Thread_local(self):
    self.btest('wasm_worker/c11__Thread_local.c', expected='42', args=['-sWASM_WORKERS', '-std=gnu11']) # Cannot test C11 - because of EM_ASM must test Gnu11.

  # Tests GCC specific extension keyword __thread for TLS in Wasm Workers
  @also_with_minimal_runtime
  def test_wasm_worker_gcc___thread(self):
    self.btest('wasm_worker/gcc___Thread.c', expected='42', args=['-sWASM_WORKERS', '-std=gnu11'])

  # Tests emscripten_wasm_worker_sleep()
  @also_with_minimal_runtime
  def test_wasm_worker_sleep(self):
    self.btest('wasm_worker/wasm_worker_sleep.c', expected='1', args=['-sWASM_WORKERS'])

  # Tests emscripten_terminate_wasm_worker()
  @also_with_minimal_runtime
  def test_wasm_worker_terminate(self):
    self.btest_exit('wasm_worker/terminate_wasm_worker.c', args=['-sWASM_WORKERS'])

  # Tests emscripten_terminate_all_wasm_workers()
  @also_with_minimal_runtime
  def test_wasm_worker_terminate_all(self):
    self.set_setting('WASM_WORKERS')
    # Test uses the dynCall library function in its EM_ASM code
    self.set_setting('DEFAULT_LIBRARY_FUNCS_TO_INCLUDE', ['$dynCall'])
    self.btest('wasm_worker/terminate_all_wasm_workers.c', expected='0')

  # Tests emscripten_wasm_worker_post_function_*() API
  @also_with_minimal_runtime
  def test_wasm_worker_post_function(self):
    self.btest('wasm_worker/post_function.c', expected='8', args=['-sWASM_WORKERS'])

  # Tests emscripten_wasm_worker_post_function_*() API and EMSCRIPTEN_WASM_WORKER_ID_PARENT
  # to send a message back from Worker to its parent thread.
  @also_with_minimal_runtime
  def test_wasm_worker_post_function_to_main_thread(self):
    self.btest('wasm_worker/post_function_to_main_thread.c', expected='10', args=['-sWASM_WORKERS'])

  # Tests emscripten_navigator_hardware_concurrency() and emscripten_atomics_is_lock_free()
  @also_with_minimal_runtime
  def test_wasm_worker_hardware_concurrency_is_lock_free(self):
    self.btest('wasm_worker/hardware_concurrency_is_lock_free.c', expected='0', args=['-sWASM_WORKERS'])

  # Tests emscripten_atomic_wait_u32() and emscripten_atomic_notify() functions.
  @also_with_minimal_runtime
  def test_wasm_worker_wait32_notify(self):
    self.btest('atomic/test_wait32_notify.c', expected='3', args=['-sWASM_WORKERS'])

  # Tests emscripten_atomic_wait_u64() and emscripten_atomic_notify() functions.
  @also_with_minimal_runtime
  def test_wasm_worker_wait64_notify(self):
    self.btest('atomic/test_wait64_notify.c', expected='3', args=['-sWASM_WORKERS'])

  # Tests emscripten_atomic_wait_async() function.
  @also_with_minimal_runtime
  def test_wasm_worker_wait_async(self):
    self.btest_exit('atomic/test_wait_async.c', args=['-sWASM_WORKERS'])

  # Tests emscripten_atomic_cancel_wait_async() function.
  @also_with_minimal_runtime
  def test_wasm_worker_cancel_wait_async(self):
    self.btest('wasm_worker/cancel_wait_async.c', expected='1', args=['-sWASM_WORKERS'])

  # Tests emscripten_atomic_cancel_all_wait_asyncs() function.
  @also_with_minimal_runtime
  def test_wasm_worker_cancel_all_wait_asyncs(self):
    self.btest('wasm_worker/cancel_all_wait_asyncs.c', expected='1', args=['-sWASM_WORKERS'])

  # Tests emscripten_atomic_cancel_all_wait_asyncs_at_address() function.
  @also_with_minimal_runtime
  def test_wasm_worker_cancel_all_wait_asyncs_at_address(self):
    self.btest('wasm_worker/cancel_all_wait_asyncs_at_address.c', expected='1', args=['-sWASM_WORKERS'])

  # Tests emscripten_lock_init(), emscripten_lock_waitinf_acquire() and emscripten_lock_release()
  @also_with_minimal_runtime
  def test_wasm_worker_lock_waitinf(self):
    self.btest('wasm_worker/lock_waitinf_acquire.c', expected='4000', args=['-sWASM_WORKERS'])

  # Tests emscripten_lock_wait_acquire() and emscripten_lock_try_acquire() in Worker.
  @also_with_minimal_runtime
  def test_wasm_worker_lock_wait(self):
    self.btest('wasm_worker/lock_wait_acquire.c', expected='0', args=['-sWASM_WORKERS'])

  # Tests emscripten_lock_wait_acquire() between two Wasm Workers.
  @also_with_minimal_runtime
  def test_wasm_worker_lock_wait2(self):
    self.btest('wasm_worker/lock_wait_acquire2.c', expected='0', args=['-sWASM_WORKERS'])

  # Tests emscripten_lock_async_acquire() function.
  @also_with_minimal_runtime
  def test_wasm_worker_lock_async_acquire(self):
    self.btest_exit('wasm_worker/lock_async_acquire.c', args=['--closure=1', '-sWASM_WORKERS'])

  # Tests emscripten_lock_busyspin_wait_acquire() in Worker and main thread.
  @also_with_minimal_runtime
  def test_wasm_worker_lock_busyspin_wait(self):
    self.btest('wasm_worker/lock_busyspin_wait_acquire.c', expected='0', args=['-sWASM_WORKERS'])

  # Tests emscripten_lock_busyspin_waitinf_acquire() in Worker and main thread.
  @also_with_minimal_runtime
  def test_wasm_worker_lock_busyspin_waitinf(self):
    self.btest('wasm_worker/lock_busyspin_waitinf_acquire.c', expected='1', args=['-sWASM_WORKERS'])

  # Tests that proxied JS functions cannot be called from Wasm Workers
  @also_with_minimal_runtime
  def test_wasm_worker_no_proxied_js_functions(self):
    self.set_setting('WASM_WORKERS')
    self.set_setting('ASSERTIONS')
    # Test uses the dynCall library function in its EM_ASM code
    self.set_setting('DEFAULT_LIBRARY_FUNCS_TO_INCLUDE', ['$dynCall'])
    self.btest('wasm_worker/no_proxied_js_functions.c', expected='0',
               args=['--js-library', test_file('wasm_worker/no_proxied_js_functions.js')])

  # Tests emscripten_semaphore_init(), emscripten_semaphore_waitinf_acquire() and emscripten_semaphore_release()
  @also_with_minimal_runtime
  def test_wasm_worker_semaphore_waitinf_acquire(self):
    self.btest('wasm_worker/semaphore_waitinf_acquire.c', expected='0', args=['-sWASM_WORKERS'])

  # Tests emscripten_semaphore_try_acquire() on the main thread
  @also_with_minimal_runtime
  def test_wasm_worker_semaphore_try_acquire(self):
    self.btest('wasm_worker/semaphore_try_acquire.c', expected='0', args=['-sWASM_WORKERS'])

  # Tests that calling any proxied function in a Wasm Worker will abort at runtime when ASSERTIONS are enabled.
  def test_wasm_worker_proxied_function(self):
    error_msg = "abort:Assertion failed: Attempted to call proxied function '_proxied_js_function' in a Wasm Worker, but in Wasm Worker enabled builds, proxied function architecture is not available!"
    # Test that program aborts in ASSERTIONS-enabled builds
    self.btest('wasm_worker/proxied_function.c', expected=error_msg, args=['--js-library', test_file('wasm_worker/proxied_function.js'), '-sWASM_WORKERS', '-sASSERTIONS'])
    # Test that code does not crash in ASSERTIONS-disabled builds
    self.btest('wasm_worker/proxied_function.c', expected='0', args=['--js-library', test_file('wasm_worker/proxied_function.js'), '-sWASM_WORKERS', '-sASSERTIONS=0'])

  @no_firefox('no 4GB support yet')
  @no_2gb('uses MAXIMUM_MEMORY')
  @no_4gb('uses MAXIMUM_MEMORY')
  def test_4gb(self):
    # TODO Convert to an actual browser test when it reaches stable.
    # For now, keep this in browser as this suite runs serially, which
    # means we don't compete for memory with anything else (and run it
    # at the very very end, to reduce the risk of it OOM-killing the
    # browser).

    # test that we can allocate in the 2-4GB range, if we enable growth and
    # set the max appropriately
    self.emcc_args += ['-O2', '-sALLOW_MEMORY_GROWTH', '-sMAXIMUM_MEMORY=4GB']
    self.do_run_in_out_file_test('browser/test_4GB.cpp')

  # Tests that emmalloc supports up to 4GB Wasm heaps.
  @no_firefox('no 4GB support yet')
  @no_4gb('uses MAXIMUM_MEMORY')
  def test_emmalloc_4gb(self):
    # For now, keep this in browser as this suite runs serially, which
    # means we don't compete for memory with anything else (and run it
    # at the very very end, to reduce the risk of it OOM-killing the
    # browser).
    self.btest_exit('test_mem_growth.c', args=['-sMALLOC=emmalloc', '-sABORTING_MALLOC=0', '-sALLOW_MEMORY_GROWTH=1', '-sMAXIMUM_MEMORY=4GB'])

  # Test that it is possible to malloc() a huge 3GB memory block in 4GB mode using emmalloc.
  # Also test emmalloc-memvalidate and emmalloc-memvalidate-verbose build configurations.
  @no_firefox('no 4GB support yet')
  @no_2gb('not enough space to run in this mode')
  @parameterized({
    '': (['-sMALLOC=emmalloc'],),
    'debug': (['-sMALLOC=emmalloc-debug'],),
    'memvalidate': (['-sMALLOC=emmalloc-memvalidate'],),
    'memvalidate_verbose': (['-sMALLOC=emmalloc-memvalidate-verbose'],),
  })
  def test_emmalloc_3gb(self, args):
    if self.is_4gb():
      self.set_setting('MAXIMUM_MEMORY', '8GB')
    else:
      self.set_setting('MAXIMUM_MEMORY', '4GB')
    self.btest_exit('alloc_3gb.c', args=['-sALLOW_MEMORY_GROWTH=1'] + args)

  # Test that it is possible to malloc() a huge 3GB memory block in 4GB mode using dlmalloc.
  @no_firefox('no 4GB support yet')
  @no_2gb('not enough space tp run in this mode')
  def test_dlmalloc_3gb(self):
    if self.is_4gb():
      self.set_setting('MAXIMUM_MEMORY', '8GB')
    else:
      self.set_setting('MAXIMUM_MEMORY', '4GB')
    self.btest_exit('alloc_3gb.c', args=['-sMALLOC=dlmalloc', '-sALLOW_MEMORY_GROWTH=1'])

  @no_wasm64()
  @parameterized({
    # the fetch backend works even on the main thread: we proxy to a background
    # thread and busy-wait
    # this test requires one thread per fetch backend, so updates to the test
    # will require bumping this
    'main_thread': (['-sPTHREAD_POOL_SIZE=5'],),
    # using proxy_to_pthread also works, of course
    'proxy_to_pthread': (['-sPROXY_TO_PTHREAD', '-DPROXYING'],),
    # using BigInt support affects the ABI, and should not break things. (this
    # could be tested on either thread; do the main thread for simplicity)
    'bigint': (['-sPTHREAD_POOL_SIZE=5', '-sWASM_BIGINT'],),
  })
  def test_wasmfs_fetch_backend(self, args):
    create_file('data.dat', 'hello, fetch')
    create_file('small.dat', 'hello')
    create_file('test.txt', 'fetch 2')
    delete_dir('subdir')
    ensure_dir('subdir')
    create_file('subdir/backendfile', 'file 1')
    create_file('subdir/backendfile2', 'file 2')
    self.btest_exit('wasmfs/wasmfs_fetch.c',
                    args=['-sWASMFS', '-pthread', '-sPROXY_TO_PTHREAD',
                          '--js-library', test_file('wasmfs/wasmfs_fetch.js')] + args)

  @no_firefox('no OPFS support yet')
  @no_wasm64()
  @parameterized({
    '': (['-pthread', '-sPROXY_TO_PTHREAD'],),
    'jspi': (['-Wno-experimental', '-sASYNCIFY=2'],),
    'jspi_wasm_bigint': (['-Wno-experimental', '-sASYNCIFY=2', '-sWASM_BIGINT'],),
  })
  def test_wasmfs_opfs(self, args):
    if '-sASYNCIFY=2' in args:
      self.require_jspi()
    test = test_file('wasmfs/wasmfs_opfs.c')
    args = ['-sWASMFS', '-O3'] + args
    self.btest_exit(test, args=args + ['-DWASMFS_SETUP'])
    self.btest_exit(test, args=args + ['-DWASMFS_RESUME'])

  @no_firefox('no OPFS support yet')
  def test_wasmfs_opfs_errors(self):
    test = test_file('wasmfs/wasmfs_opfs_errors.c')
    postjs = test_file('wasmfs/wasmfs_opfs_errors_post.js')
    args = ['-sWASMFS', '-pthread', '-sPROXY_TO_PTHREAD', '--post-js', postjs]
    self.btest(test, args=args, expected='0')

  @no_firefox('no 4GB support yet')
  def test_emmalloc_memgrowth(self, *args):
    if not self.is_4gb():
      self.set_setting('MAXIMUM_MEMORY', '4GB')
    self.btest_exit('emmalloc_memgrowth.cpp', args=['-sMALLOC=emmalloc', '-sALLOW_MEMORY_GROWTH=1', '-sABORTING_MALLOC=0', '-sASSERTIONS=2', '-sMINIMAL_RUNTIME=1'])

  @no_firefox('no 4GB support yet')
  @no_2gb('uses MAXIMUM_MEMORY')
  @no_4gb('uses MAXIMUM_MEMORY')
  def test_2gb_fail(self):
    # TODO Convert to an actual browser test when it reaches stable.
    #      For now, keep this in browser as this suite runs serially, which
    #      means we don't compete for memory with anything else (and run it
    #      at the very very end, to reduce the risk of it OOM-killing the
    #      browser).

    # test that growth doesn't go beyond 2GB without the max being set for that,
    # and that we can catch an allocation failure exception for that
    self.emcc_args += ['-O2', '-sALLOW_MEMORY_GROWTH', '-sMAXIMUM_MEMORY=2GB']
    self.do_run_in_out_file_test('browser/test_2GB_fail.cpp')

  @no_firefox('no 4GB support yet')
  @no_2gb('uses MAXIMUM_MEMORY')
  @no_4gb('uses MAXIMUM_MEMORY')
  def test_4gb_fail(self):
    # TODO Convert to an actual browser test when it reaches stable.
    #      For now, keep this in browser as this suite runs serially, which
    #      means we don't compete for memory with anything else (and run it
    #      at the very very end, to reduce the risk of it OOM-killing the
    #      browser).

    # test that we properly report an allocation error that would overflow over
    # 4GB.
    self.set_setting('MAXIMUM_MEMORY', '4GB')
    self.emcc_args += ['-O2', '-sALLOW_MEMORY_GROWTH', '-sABORTING_MALLOC=0', '-sASSERTIONS']
    self.do_run_in_out_file_test('browser/test_4GB_fail.cpp')

  # Tests that Emscripten-compiled applications can be run when a slash in the URL query or fragment of the js file
  def test_browser_run_with_slash_in_query_and_hash(self):
    self.compile_btest('browser_test_hello_world.c', ['-o', 'test.html', '-O0'])
    src = open('test.html').read()
    # Slash in query
    create_file('test-query.html', src.replace('test.js', 'test.js?type=pass/fail'))
    self.run_browser('test-query.html', '/report_result?0')
    # Slash in fragment
    create_file('test-hash.html', src.replace('test.js', 'test.js#pass/fail'))
    self.run_browser('test-hash.html', '/report_result?0')
    # Slash in query and fragment
    create_file('test-query-hash.html', src.replace('test.js', 'test.js?type=pass/fail#pass/fail'))
    self.run_browser('test-query-hash.html', '/report_result?0')

  @disabled("only run this manually, to test for race conditions")
  @parameterized({
    'normal': ([],),
    'assertions': (['-sASSERTIONS'],)
  })
  def test_manual_pthread_proxy_hammer(self, args):
    # the specific symptom of the hang that was fixed is that the test hangs
    # at some point, using 0% CPU. often that occured in 0-200 iterations, but
    # you may want to adjust "ITERATIONS".
    self.btest_exit('pthread/test_pthread_proxy_hammer.cpp',
                    args=['-pthread', '-O2', '-sPROXY_TO_PTHREAD',
                          '-DITERATIONS=1024', '-g1'] + args,
                    timeout=10000,
                    # don't run this with the default extra_tries value, as this is
                    # *meant* to notice something random, a race condition.
                    extra_tries=0)

  def test_assert_failure(self):
    self.btest('test_assert_failure.c', 'abort:Assertion failed: false && "this is a test"')

  def test_pthread_unhandledrejection(self):
    # Check that an unhandled promise rejection is propagated to the main thread
    # as an error. This test is failing if it hangs!
    self.btest('pthread/test_pthread_unhandledrejection.c',
               args=['-pthread', '-sPROXY_TO_PTHREAD', '--post-js',
                     test_file('pthread/test_pthread_unhandledrejection.post.js')],
               # Firefox and Chrome report this slightly differently
               expected=['exception:Uncaught rejected!', 'exception:uncaught exception: rejected!'])

  def test_pthread_key_recreation(self):
    self.btest_exit('pthread/test_pthread_key_recreation.c', args=['-pthread', '-sPTHREAD_POOL_SIZE=1'])

  def test_full_js_library_strict(self):
    self.btest_exit('hello_world.c', args=['-sINCLUDE_FULL_LIBRARY', '-sSTRICT_JS'])

  # Tests the AudioWorklet demo
  @parameterized({
    '': ([],),
    'memory64': (['-sMEMORY64'],),
    'with_fs': (['--preload-file', test_file('hello_world.c') + '@/'],),
    'closure': (['--closure', '1', '-Oz'],),
    'asyncify': (['-sASYNCIFY'],),
    'pthreads': (['-pthread', '-sPTHREAD_POOL_SIZE=2'],),
    'pthreads_and_closure': (['-pthread', '--closure', '1', '-Oz'],),
    'minimal_runtime': (['-sMINIMAL_RUNTIME'],),
    'minimal_runtime_pthreads_and_closure': (['-sMINIMAL_RUNTIME', '-pthread', '--closure', '1', '-Oz'],),
    'pthreads_es6': (['-pthread', '-sPTHREAD_POOL_SIZE=2', '-sEXPORT_ES6'],),
    'es6': (['-sEXPORT_ES6'],),
    'strict': (['-sSTRICT'],),
  })
  def test_audio_worklet(self, args):
    if '-sMEMORY64' in args and is_firefox():
      self.skipTest('https://github.com/emscripten-core/emscripten/issues/19161')
    self.btest_exit('webaudio/audioworklet.c', args=['-sAUDIO_WORKLET', '-sWASM_WORKERS'] + args)

  # Tests that audioworklets and workers can be used at the same time
  def test_audio_worklet_worker(self):
    self.btest('webaudio/audioworklet_worker.c', args=['-sAUDIO_WORKLET', '-sWASM_WORKERS'], expected='1')

  # Tests that posting functions between the main thread and the audioworklet thread works
  @parameterized({
    '': ([],),
    'closure': (['--closure', '1', '-Oz'],),
  })
  def test_audio_worklet_post_function(self, args):
    self.btest('webaudio/audioworklet_post_function.c', args=['-sAUDIO_WORKLET', '-sWASM_WORKERS'] + args, expected='1')

  @parameterized({
    '': ([],),
    'closure': (['--closure', '1', '-Oz'],),
  })
  def test_audio_worklet_modularize(self, args):
    self.btest_exit('webaudio/audioworklet.c', args=['-sAUDIO_WORKLET', '-sWASM_WORKERS', '-sMODULARIZE=1', '-sEXPORT_NAME=MyModule', '--shell-file', test_file('shell_that_launches_modularize.html')] + args)

  def test_error_reporting(self):
    # Test catching/reporting Error objects
    create_file('post.js', 'throw new Error("oops");')
    self.btest('hello_world.c', args=['--post-js=post.js'], expected='exception:oops')

    # Test catching/reporting non-Error objects
    create_file('post.js', 'throw "foo";')
    self.btest('hello_world.c', args=['--post-js=post.js'], expected='exception:foo')

  @parameterized({
    '': (False,),
    'es6': (True,),
  })
  def test_webpack(self, es6):
    if es6:
      shutil.copytree(test_file('webpack_es6'), 'webpack')
      self.emcc_args += ['-sEXPORT_ES6', '-pthread', '-sPTHREAD_POOL_SIZE=1']
      outfile = 'src/hello.mjs'
    else:
      shutil.copytree(test_file('webpack'), 'webpack')
      outfile = 'src/hello.js'
    with utils.chdir('webpack'):
      self.compile_btest('hello_world.c', ['-sEXIT_RUNTIME', '-sMODULARIZE', '-sENVIRONMENT=web,worker', '-o', outfile])
      self.run_process(shared.get_npm_cmd('webpack') + ['--mode=development', '--no-devtool'])
    shutil.copy('webpack/src/hello.wasm', 'webpack/dist/')
    self.run_browser('webpack/dist/index.html', '/report_result?exit:0')


class emrun(RunnerCore):
  def test_emrun_info(self):
    if not has_browser():
      self.skipTest('need a browser')
    result = self.run_process([EMRUN, '--system-info', '--browser_info'], stdout=PIPE).stdout
    assert 'CPU' in result
    assert 'Browser' in result
    assert 'Traceback' not in result

    result = self.run_process([EMRUN, '--list-browsers'], stdout=PIPE).stdout
    assert 'Traceback' not in result

  def test_no_browser(self):
    # Test --no-browser mode where we have to take care of launching the browser ourselves
    # and then killing emrun when we are done.
    if not has_browser():
      self.skipTest('need a browser')

    self.run_process([EMCC, test_file('test_emrun.c'), '--emrun', '-o', 'hello_world.html'])
    proc = subprocess.Popen([EMRUN, '--no-browser', '.', '--port=3333'], stdout=PIPE)
    try:
      if EMTEST_BROWSER:
        print('Starting browser')
        browser_cmd = shlex.split(EMTEST_BROWSER)
        browser = subprocess.Popen(browser_cmd + ['http://localhost:3333/hello_world.html'])
        try:
          while True:
            stdout = proc.stdout.read()
            if b'Dumping out file' in stdout:
              break
        finally:
          print('Terminating browser')
          browser.terminate()
          browser.wait()
    finally:
      print('Terminating emrun server')
      proc.terminate()
      proc.wait()

  def test_program_arg_separator(self):
    # Verify that trying to pass argument to the page without the `--` separator will
    # generate an actionable error message
    err = self.expect_fail([EMRUN, '--foo'])
    self.assertContained('error: unrecognized arguments: --foo', err)
    self.assertContained('remember to add `--` between arguments', err)

  def test_emrun(self):
    self.emcc(test_file('test_emrun.c'), ['--emrun', '-o', 'test_emrun.html'])
    if not has_browser():
      self.skipTest('need a browser')

    # We cannot run emrun from the temp directory the suite will clean up afterwards, since the
    # browser that is launched will have that directory as startup directory, and the browser will
    # not close as part of the test, pinning down the cwd on Windows and it wouldn't be possible to
    # delete it. Therefore switch away from that directory before launching.
    os.chdir(path_from_root())

    args_base = [EMRUN, '--timeout', '30', '--safe_firefox_profile',
                 '--kill-exit', '--port', '6939', '--verbose',
                 '--log-stdout', self.in_dir('stdout.txt'),
                 '--log-stderr', self.in_dir('stderr.txt')]

    if EMTEST_BROWSER is not None:
      # If EMTEST_BROWSER carried command line arguments to pass to the browser,
      # (e.g. "firefox -profile /path/to/foo") those can't be passed via emrun,
      # so strip them out.
      browser_cmd = shlex.split(EMTEST_BROWSER)
      browser_path = browser_cmd[0]
      args_base += ['--browser', browser_path]
      if len(browser_cmd) > 1:
        browser_args = browser_cmd[1:]
        if 'firefox' in browser_path and ('-profile' in browser_args or '--profile' in browser_args):
          # emrun uses its own -profile, strip it out
          parser = argparse.ArgumentParser(add_help=False) # otherwise it throws with -headless
          parser.add_argument('-profile')
          parser.add_argument('--profile')
          browser_args = parser.parse_known_args(browser_args)[1]
        if browser_args:
          args_base += ['--browser_args', ' ' + ' '.join(browser_args)]

    for args in [
        [],
        ['--port', '0'],
        ['--private_browsing', '--port', '6941'],
        ['--dump_out_directory', 'other dir/multiple', '--port', '6942'],
        ['--dump_out_directory=foo_bar', '--port', '6942'],
    ]:
      args = args_base + args + [self.in_dir('test_emrun.html'), '--', '1', '2', '--3', 'escaped space', 'with_underscore']
      print(shared.shlex_join(args))
      proc = self.run_process(args, check=False)
      self.assertEqual(proc.returncode, 100)
      dump_dir = 'dump_out'
      if '--dump_out_directory' in args:
        dump_dir = 'other dir/multiple'
      elif '--dump_out_directory=foo_bar' in args:
        dump_dir = 'foo_bar'
      self.assertExists(self.in_dir(f'{dump_dir}/test.dat'))
      self.assertExists(self.in_dir(f'{dump_dir}/heap.dat'))
      self.assertExists(self.in_dir(f'{dump_dir}/nested/with space.dat'))
      stdout = read_file(self.in_dir('stdout.txt'))
      stderr = read_file(self.in_dir('stderr.txt'))
      self.assertContained('argc: 6', stdout)
      self.assertContained('argv[3]: --3', stdout)
      self.assertContained('argv[4]: escaped space', stdout)
      self.assertContained('argv[5]: with_underscore', stdout)
      self.assertContained('hello, world!', stdout)
      self.assertContained('Testing ASCII characters: !"$%&\'()*+,-./:;<=>?@[\\]^_`{|}~', stdout)
      self.assertContained('Testing char sequences: %20%21 &auml;', stdout)
      self.assertContained('hello, error stream!', stderr)


class browser64(browser):
  def setUp(self):
    super().setUp()
    self.set_setting('MEMORY64')
    self.require_wasm64()


class browser64_4gb(browser):
  def setUp(self):
    super().setUp()
    self.set_setting('MEMORY64')
    self.set_setting('INITIAL_MEMORY', '4200mb')
    self.set_setting('GLOBAL_BASE', '4gb')
    # Without this we get a warning about GLOBAL_BASE being ignored when used with SIDE_MODULE
    self.emcc_args.append('-Wno-unused-command-line-argument')
    self.require_wasm64()


class browser64_2gb(browser):
  def setUp(self):
    super().setUp()
    self.set_setting('MEMORY64')
    self.set_setting('INITIAL_MEMORY', '2200mb')
    self.set_setting('GLOBAL_BASE', '2gb')
    self.require_wasm64()


class browser_2gb(browser):
  def setUp(self):
    super().setUp()
    self.set_setting('INITIAL_MEMORY', '2200mb')
    self.set_setting('GLOBAL_BASE', '2gb')
    # Without this we get a warning about GLOBAL_BASE being ignored when used with SIDE_MODULE
    self.emcc_args.append('-Wno-unused-command-line-argument')<|MERGE_RESOLUTION|>--- conflicted
+++ resolved
@@ -4204,13 +4204,9 @@
     print('size:', size)
     # Note that this size includes test harness additions (for reporting the result, etc.).
     if not self.is_wasm64() and not self.is_2gb():
-<<<<<<< HEAD
-      self.assertLess(abs(size - 4486), 100)
-=======
       self.check_expected_size_in_file('js',
                                        test_file('browser/test_small_js_flags.js.size'),
                                        size)
->>>>>>> a8d325cb
 
   # Tests that it is possible to initialize and render WebGL content in a
   # pthread by using OffscreenCanvas.
