{
  "a.html": 454,
  "a.html.gz": 328,
  "a.js": 4070,
  "a.js.gz": 2158,
<<<<<<< HEAD
  "a.wasm": 10206,
  "a.wasm.gz": 6663,
  "total": 14729,
  "total_gz": 9149
=======
  "a.wasm": 10402,
  "a.wasm.gz": 6704,
  "total": 14926,
  "total_gz": 9190
>>>>>>> 8da8cb1c
}<|MERGE_RESOLUTION|>--- conflicted
+++ resolved
@@ -3,15 +3,8 @@
   "a.html.gz": 328,
   "a.js": 4070,
   "a.js.gz": 2158,
-<<<<<<< HEAD
   "a.wasm": 10206,
   "a.wasm.gz": 6663,
-  "total": 14729,
+  "total": 14730,
   "total_gz": 9149
-=======
-  "a.wasm": 10402,
-  "a.wasm.gz": 6704,
-  "total": 14926,
-  "total_gz": 9190
->>>>>>> 8da8cb1c
 }