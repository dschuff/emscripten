{
  "a.html": 454,
  "a.html.gz": 328,
  "a.js": 4070,
  "a.js.gz": 2158,
<<<<<<< HEAD
  "a.wasm": 10344,
  "a.wasm.gz": 6680,
  "total": 14867,
  "total_gz": 9166
=======
  "a.wasm": 10402,
  "a.wasm.gz": 6704,
  "total": 14926,
  "total_gz": 9190
>>>>>>> 8da8cb1c
}<|MERGE_RESOLUTION|>--- conflicted
+++ resolved
@@ -3,15 +3,8 @@
   "a.html.gz": 328,
   "a.js": 4070,
   "a.js.gz": 2158,
-<<<<<<< HEAD
   "a.wasm": 10344,
   "a.wasm.gz": 6680,
-  "total": 14867,
+  "total": 14868,
   "total_gz": 9166
-=======
-  "a.wasm": 10402,
-  "a.wasm.gz": 6704,
-  "total": 14926,
-  "total_gz": 9190
->>>>>>> 8da8cb1c
 }