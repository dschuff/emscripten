{
  "a.html": 454,
  "a.html.gz": 328,
<<<<<<< HEAD
  "a.js": 4532,
  "a.js.gz": 2315,
  "a.wasm": 10344,
  "a.wasm.gz": 6680,
  "total": 15330,
  "total_gz": 9323
=======
  "a.js": 4538,
  "a.js.gz": 2320,
  "a.wasm": 10206,
  "a.wasm.gz": 6663,
  "total": 15198,
  "total_gz": 9311
>>>>>>> d23a20d3
}<|MERGE_RESOLUTION|>--- conflicted
+++ resolved
@@ -1,19 +1,10 @@
 {
   "a.html": 454,
   "a.html.gz": 328,
-<<<<<<< HEAD
-  "a.js": 4532,
-  "a.js.gz": 2315,
-  "a.wasm": 10344,
-  "a.wasm.gz": 6680,
-  "total": 15330,
-  "total_gz": 9323
-=======
   "a.js": 4538,
   "a.js.gz": 2320,
-  "a.wasm": 10206,
-  "a.wasm.gz": 6663,
-  "total": 15198,
-  "total_gz": 9311
->>>>>>> d23a20d3
+  "a.wasm": 10148,
+  "a.wasm.gz": 6641,
+  "total": 15140,
+  "total_gz": 9289
 }