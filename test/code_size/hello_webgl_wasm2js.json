{
  "a.html": 346,
  "a.html.gz": 262,
  "a.js": 21726,
<<<<<<< HEAD
  "a.js.gz": 11467,
  "total": 22072,
  "total_gz": 11729
=======
  "a.js.gz": 11415,
  "total": 22072,
  "total_gz": 11677
>>>>>>> 8da8cb1c
}<|MERGE_RESOLUTION|>--- conflicted
+++ resolved
@@ -1,14 +1,8 @@
 {
   "a.html": 346,
   "a.html.gz": 262,
-  "a.js": 21726,
-<<<<<<< HEAD
+  "a.js": 21727,
   "a.js.gz": 11467,
-  "total": 22072,
+  "total": 22073,
   "total_gz": 11729
-=======
-  "a.js.gz": 11415,
-  "total": 22072,
-  "total_gz": 11677
->>>>>>> 8da8cb1c
 }