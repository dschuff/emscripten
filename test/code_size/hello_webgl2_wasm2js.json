{
  "a.html": 346,
  "a.html.gz": 262,
<<<<<<< HEAD
  "a.js": 22196,
  "a.js.gz": 11599,
  "total": 22542,
  "total_gz": 11861
=======
  "a.js": 22200,
  "a.js.gz": 11583,
  "total": 22546,
  "total_gz": 11845
>>>>>>> adb972cf
}<|MERGE_RESOLUTION|>--- conflicted
+++ resolved
@@ -1,15 +1,8 @@
 {
   "a.html": 346,
   "a.html.gz": 262,
-<<<<<<< HEAD
   "a.js": 22196,
-  "a.js.gz": 11599,
+  "a.js.gz": 11598,
   "total": 22542,
-  "total_gz": 11861
-=======
-  "a.js": 22200,
-  "a.js.gz": 11583,
-  "total": 22546,
-  "total_gz": 11845
->>>>>>> adb972cf
+  "total_gz": 11860
 }