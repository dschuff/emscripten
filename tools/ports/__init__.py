--- conflicted
+++ resolved
@@ -179,14 +179,9 @@
 
   @staticmethod
   def build_port(src_dir, output_path, port_name, includes=[], flags=[], cxxflags=[], exclude_files=[], exclude_dirs=[], srcs=[]):  # noqa
-<<<<<<< HEAD
-    mangled_name = str(Path(output_path).relative_to(cache.get_sysroot(True))).replace(os.sep, '_')
-    build_dir = os.path.join(Ports.get_build_dir(), mangled_name)
-=======
     mangled_name = str(Path(output_path).relative_to(Path(cache.get_sysroot(True)) / 'lib'))
     mangled_name = mangled_name.replace(os.sep, '_').replace('.a', '').replace('-emscripten', '')
     build_dir = os.path.join(Ports.get_build_dir(), port_name, mangled_name)
->>>>>>> a5af1149
     logger.debug(f'build_port: {port_name} {output_path} in {build_dir}')
     if srcs:
       srcs = [os.path.join(src_dir, s) for s in srcs]
