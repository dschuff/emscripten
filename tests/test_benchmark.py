import math, os, shutil, subprocess
import runner
from runner import RunnerCore, path_from_root
from tools.shared import *

# standard arguments for timing:
# 0: no runtime, just startup
# 1: very little runtime
# 2: 0.5 seconds
# 3: 1 second
# 4: 5 seconds
# 5: 10 seconds
DEFAULT_ARG = '4'

TEST_REPS = 3

CORE_BENCHMARKS = True # core benchmarks vs full regression suite

IGNORE_COMPILATION = 0

class Benchmarker:
  def __init__(self, name):
    self.name = name

  def bench(self, args, output_parser=None, reps=TEST_REPS):
    self.times = []
    self.reps = reps
    for i in range(reps):
      start = time.time()
      output = self.run(args)
      #print output
      if not output_parser:
        if IGNORE_COMPILATION:
          curr = float(re.search('took +([\d\.]+) milliseconds', output).group(1)) / 1000
        else:
          curr = time.time() - start
      else:
        curr = output_parser(output)
      self.times.append(curr)

  def display(self, baseline=None):
    if baseline == self: baseline = None
    mean = sum(self.times)/len(self.times)
    squared_times = map(lambda x: x*x, self.times)
    mean_of_squared = sum(squared_times)/len(self.times)
    std = math.sqrt(mean_of_squared - mean*mean)
    sorted_times = self.times[:]
    sorted_times.sort()
    median = sum(sorted_times[len(sorted_times)/2 - 1:len(sorted_times)/2 + 1])/2

    print '   %10s: mean: %4.3f (+-%4.3f) secs  median: %4.3f  range: %4.3f-%4.3f  (noise: %4.3f%%)  (%d runs)' % (self.name, mean, std, median, min(self.times), max(self.times), 100*std/mean, self.reps),

    if baseline:
      mean_baseline = sum(baseline.times)/len(baseline.times)
      final = mean / mean_baseline
      print '  Relative: %.2f X slower' % final
    else:
      print

class NativeBenchmarker(Benchmarker):
  def __init__(self, name, cc, cxx, args=['-O2']):
    self.name = name
    self.cc = cc
    self.cxx = cxx
    self.args = args

  def build(self, parent, filename, args, shared_args, emcc_args, native_args, native_exec, lib_builder, has_output_parser):
    self.parent = parent
    if lib_builder: native_args = native_args + lib_builder(self.name, native=True, env_init={ 'CC': self.cc, 'CXX': self.cxx })
    if not native_exec:
      compiler = self.cxx if filename.endswith('cpp') else self.cc
      cmd = [compiler, '-fno-math-errno', filename, '-o', filename+'.native'] + self.args + shared_args + native_args + get_clang_native_args()
      process = Popen(cmd, stdout=PIPE, stderr=parent.stderr_redirect, env=get_clang_native_env())
      output = process.communicate()
      if process.returncode is not 0:
        print >> sys.stderr, "Building native executable with command failed", ' '.join(cmd)
        print "Output: " + str(output[0]) + '\n' + str(output[1])
    else:
      shutil.copyfile(native_exec, filename + '.native')
      shutil.copymode(native_exec, filename + '.native')

    final = os.path.dirname(filename) + os.path.sep + self.name+'_' + os.path.basename(filename) + '.native'
    shutil.move(filename + '.native', final)
    self.filename = final

  def run(self, args):
    process = Popen([self.filename] + args, stdout=PIPE, stderr=PIPE)
    return process.communicate()[0]

class JSBenchmarker(Benchmarker):
  def __init__(self, name, engine, extra_args=[], env={}):
    self.name = name
    self.engine = engine
    self.extra_args = extra_args
    self.env = os.environ.copy()
    for k, v in env.iteritems():
      self.env[k] = v

  def build(self, parent, filename, args, shared_args, emcc_args, native_args, native_exec, lib_builder, has_output_parser):
    self.filename = filename
    llvm_root = self.env.get('LLVM') or LLVM_ROOT
    if lib_builder: emcc_args = emcc_args + lib_builder('js_' + llvm_root, native=False, env_init=self.env)

    open('hardcode.py', 'w').write('''
def process(filename):
  js = open(filename).read()
  replaced = js.replace("run();", "run(%s.concat(Module[\\"arguments\\"]));")
  assert js != replaced
  open(filename, 'w').write(replaced)
import sys
process(sys.argv[1])
''' % str(args[:-1]) # do not hardcode in the last argument, the default arg
)

    final = os.path.dirname(filename) + os.path.sep + self.name + ('_' if self.name else '') + os.path.basename(filename) + '.js'
    final = final.replace('.cpp', '')
    try_delete(final)
    output = Popen([PYTHON, EMCC, filename, #'-O3',
                    '-O3', '-s', 'DOUBLE_MODE=0', '-s', 'PRECISE_I64_MATH=0',
                    '--memory-init-file', '0', '--js-transform', 'python hardcode.py',
                    '-s', 'TOTAL_MEMORY=128*1024*1024',
                    '-s', 'NO_EXIT_RUNTIME=1',
                    '-s', 'BENCHMARK=%d' % (1 if IGNORE_COMPILATION and not has_output_parser else 0),
                    #'--profiling',
                    #'--closure', '1',
                    '-o', final] + shared_args + emcc_args + self.extra_args, stdout=PIPE, stderr=PIPE, env=self.env).communicate()
    print output[0], output[1]
    assert os.path.exists(final), 'Failed to compile file: ' + output[0] + ' (looked for ' + final + ')'
    self.filename = final

  def run(self, args):
    return run_js(self.filename, engine=self.engine, args=args, stderr=PIPE, full_output=True, assert_returncode=None)

# Benchmarkers
try:
  benchmarkers_error = ''
<<<<<<< HEAD
  benchmarkers = [
    NativeBenchmarker('clang', CLANG_CC, CLANG),
    JSBenchmarker('sm-asmjs', SPIDERMONKEY_ENGINE, ['-s', 'PRECISE_F32=2']),
    JSBenchmarker('sm-wasm',  SPIDERMONKEY_ENGINE, ['-s', 'BINARYEN=1', '-s', 'BINARYEN_METHOD="native-wasm"', '-s', 'BINARYEN_IMPRECISE=1']),
    JSBenchmarker('v8-wasm',  V8_ENGINE,           ['-s', 'BINARYEN=1', '-s', 'BINARYEN_METHOD="native-wasm"', '-s', 'BINARYEN_IMPRECISE=1']),
    JSBenchmarker('v8-asmjs',  V8_ENGINE,           []),
    #JSBenchmarker('v8-asmjs-separated',  V8_ENGINE,      ['--separate-asm']),
  ]
=======
  benchmarkers = [NativeBenchmarker('clang', CLANG_CC, CLANG)]
  if SPIDERMONKEY_ENGINE and SPIDERMONKEY_ENGINE[0]:
    benchmarkers += [
      JSBenchmarker('sm-asmjs', SPIDERMONKEY_ENGINE, ['-s', 'PRECISE_F32=2']),
      JSBenchmarker('sm-wasm',  SPIDERMONKEY_ENGINE, ['-s', 'BINARYEN=1', '-s', 'BINARYEN_METHOD="native-wasm"', '-s', 'BINARYEN_IMPRECISE=1'])
    ]
  if V8_ENGINE and V8_ENGINE[0]:
    benchmarkers += [
      JSBenchmarker('v8-wasm',  V8_ENGINE,           ['-s', 'BINARYEN=1', '-s', 'BINARYEN_METHOD="native-wasm"', '-s', 'BINARYEN_IMPRECISE=1'])
    ]
>>>>>>> dcde7043
except Exception, e:
  benchmarkers_error = str(e)
  benchmarkers = []

class benchmark(RunnerCore):
  save_dir = True

  @classmethod
  def setUpClass(self):
    super(benchmark, self).setUpClass()

    fingerprint = ['ignoring compilation' if IGNORE_COMPILATION else 'including compilation', time.asctime()]
    try:
      fingerprint.append('em: ' + Popen(['git', 'show'], stdout=PIPE).communicate()[0].split('\n')[0])
    except:
      pass
    try:
      d = os.getcwd()
      os.chdir(os.path.expanduser('~/Dev/mozilla-central'))
      fingerprint.append('sm: ' + filter(lambda line: 'changeset' in line,
                                         Popen(['hg', 'tip'], stdout=PIPE).communicate()[0].split('\n'))[0])
    except:
      pass
    finally:
      os.chdir(d)
    fingerprint.append('llvm: ' + LLVM_ROOT)
    print 'Running Emscripten benchmarks... [ %s ]' % ' | '.join(fingerprint)

    assert(os.path.exists(CLOSURE_COMPILER))

    try:
      index = SPIDERMONKEY_ENGINE.index("options('strict')")
      SPIDERMONKEY_ENGINE = SPIDERMONKEY_ENGINE[:index-1] + SPIDERMONKEY_ENGINE[index+1:] # closure generates non-strict
    except:
      pass

    Building.COMPILER = CLANG
    Building.COMPILER_TEST_OPTS = ['-O2']

  def do_benchmark(self, name, src, expected_output='FAIL', args=[], emcc_args=[], native_args=[], shared_args=[], force_c=False, reps=TEST_REPS, native_exec=None, output_parser=None, args_processor=None, lib_builder=None):
    if len(benchmarkers) == 0: raise Exception('error, no benchmarkers: ' + benchmarkers_error)

    args = args or [DEFAULT_ARG]
    if args_processor: args = args_processor(args)

    dirname = self.get_dir()
    filename = os.path.join(dirname, name + '.c' + ('' if force_c else 'pp'))
    f = open(filename, 'w')
    f.write(src)
    f.close()

    print
    for b in benchmarkers:
      b.build(self, filename, args, shared_args, emcc_args, native_args, native_exec, lib_builder, has_output_parser=output_parser is not None)
      b.bench(args, output_parser, reps)
      b.display(benchmarkers[0])

  def test_primes(self):
    src = r'''
      #include <stdio.h>
      #include <math.h>
      int main(int argc, char **argv) {
        int arg = argc > 1 ? argv[1][0] - '0' : 3;
        switch(arg) {
          case 0: return 0; break;
          case 1: arg = 33000; break;
          case 2: arg = 130000; break;
          case 3: arg = 220000; break;
          case 4: arg = 610000; break;
          case 5: arg = 1010000; break;
          default: printf("error: %d\\n", arg); return -1;
        }

        int primes = 0, curri = 2;
        while (primes < arg) {
          int ok = true;
          for (int j = 2; j < sqrtf(curri); j++) {
            if (curri % j == 0) {
              ok = false;
              break;
            }
          }
          if (ok) {
            primes++;
          }
          curri++;
        }
        printf("lastprime: %d.\n", curri-1);
        return 0;
      }
    '''
    self.do_benchmark('primes', src, 'lastprime:')

  def test_memops(self):
    src = '''
      #include <stdio.h>
      #include <string.h>
      #include <stdlib.h>
      int main(int argc, char **argv) {
        int N, M;
        int arg = argc > 1 ? argv[1][0] - '0' : 3;
        switch(arg) {
          case 0: return 0; break;
          case 1: N = 1024*1024; M = 55; break;
          case 2: N = 1024*1024; M = 400; break;
          case 3: N = 1024*1024; M = 800; break;
          case 4: N = 1024*1024; M = 4000; break;
          case 5: N = 1024*1024; M = 8000; break;
          default: printf("error: %d\\n", arg); return -1;
        }

        int final = 0;
        char *buf = (char*)malloc(N);
        for (int t = 0; t < M; t++) {
          for (int i = 0; i < N; i++)
            buf[i] = (i + final)%256;
          for (int i = 0; i < N; i++)
            final += buf[i] & 1;
          final = final % 1000;
        }
        printf("final: %d.\\n", final);
        return 0;
      }
    '''
    self.do_benchmark('memops', src, 'final:')

  def zzztest_files(self):
    src = r'''
      #include <stdio.h>
      #include <stdlib.h>
      #include <assert.h>
      #include <unistd.h>

      int main() {
        int N = 100;
        int M = 1000;
        int K = 1000;
        unsigned char *k = (unsigned char*)malloc(K+1), *k2 = (unsigned char*)malloc(K+1);
        for (int i = 0; i < K; i++) {
          k[i] = (i % 250) + 1;
        }
        k[K] = 0;
        char buf[100];
        for (int i = 0; i < N; i++) {
          sprintf(buf, "/dev/shm/file-%d.dat", i);
          FILE *f = fopen(buf, "w");
          for (int j = 0; j < M; j++) {
            fwrite(k, 1, (j % K) + 1, f);
          }
          fclose(f);
        }
        for (int i = 0; i < N; i++) {
          sprintf(buf, "/dev/shm/file-%d.dat", i);
          FILE *f = fopen(buf, "r");
          for (int j = 0; j < M; j++) {
            fread(k2, 1, (j % K) + 1, f);
          }
          fclose(f);
          for (int j = 0; j < K; j++) {
            assert(k[j] == k2[j]);
          }
          unlink(buf);
        }
        printf("ok");
        return 0;
      }
    '''
    self.do_benchmark(src, 'ok')

  def test_copy(self):
    src = r'''
      #include <stdio.h>
      struct vec {
        int x, y, z;
        int r, g, b;
        vec(int x_, int y_, int z_, int r_, int g_, int b_) : x(x_), y(y_), z(z_), r(r_), g(g_), b(b_) {}
        static vec add(vec a, vec b) {
          return vec(a.x+b.x, a.y+b.y, a.z+b.z, a.r+b.r, a.g+b.g, a.b+b.b);
        }
        void norm() {
          x %= 1024;
          y %= 1024;
          z %= 1024;
          r %= 1024;
          b %= 1024;
          g %= 1024;
        }
        int sum() { return x + y + z + r + g + b; }
      };
      int main(int argc, char **argv) {
        int arg = argc > 1 ? argv[1][0] - '0' : 3;
        switch(arg) {
          case 0: return 0; break;
          case 1: arg = 75; break;
          case 2: arg = 625; break;
          case 3: arg = 1250; break;
          case 4: arg = 5*1250; break;
          case 5: arg = 10*1250; break;
          default: printf("error: %d\\n", arg); return -1;
        }

        int total = 0;
        for (int i = 0; i < arg; i++) {
          for (int j = 0; j < 50000; j++) {
            vec c(i, i+i%10, j*2, i%255, j%120, i%15);
            vec d(j+i%10, j*2, j%255, i%120, j%15, j);
            vec e = c;
            c.norm();
            d.norm();
            vec f = vec::add(c, d);
            f = vec::add(e, f);
            f.norm();
            f = vec::add(d, f);
            total += f.sum() % 100;
            total %= 10240;
          }
        }
        printf("sum:%d\n", total);
        return 0;
      }
    '''
    self.do_benchmark('copy', src, 'sum:')

  def test_ifs(self):
    src = r'''
      #include <stdio.h>
      #include <stdlib.h>

      volatile int x = 0;

      __attribute__ ((noinline)) int calc() {
        return (x++) & 16384;
      }

      int main(int argc, char *argv[]) {
        int arg = argc > 1 ? argv[1][0] - '0' : 3;
        switch(arg) {
          case 0: return 0; break;
          case 1: arg = 75; break;
          case 2: arg = 625; break;
          case 3: arg = 1250; break;
          case 4: arg = 5*1250; break;
          case 5: arg = 10*1250; break;
          default: printf("error: %d\\n", arg); return -1;
        }

        int sum = 0;

        for (int j = 0; j < 27000; j++) {
          for (int i = 0; i < arg; i++) {
            if (calc() && calc()) {
              sum += 17;
            } else {
              sum += 19;
            }
            if (calc() || calc()) {
              sum += 23;
            }
          }
        }

        printf("ok\n");

        return sum;
      }
    '''
    self.do_benchmark('ifs', src, 'ok', reps=TEST_REPS*5)

  def test_conditionals(self):
    src = r'''
      #include <stdio.h>
      #include <stdlib.h>

      int main(int argc, char *argv[]) {
        int arg = argc > 1 ? argv[1][0] - '0' : 3;
        switch(arg) {
          case 0: return 0; break;
          case 1: arg = 3*75; break;
          case 2: arg = 3*625; break;
          case 3: arg = 3*1250; break;
          case 4: arg = 3*5*1250; break;
          case 5: arg = 3*10*1250; break;
          default: printf("error: %d\\n", arg); return -1;
        }

        int x = 0;

        for (int j = 0; j < 27000; j++) {
          for (int i = 0; i < arg; i++) {
            if (((x*x+11) % 3 == 0) | ((x*(x+2)+17) % 5 == 0)) {
              x += 2;
            } else {
              x++;
            }
          }
        }

        printf("ok %d\n", x);

        return x;
      }
    '''
    self.do_benchmark('conditionals', src, 'ok', reps=TEST_REPS*5)

  def test_fannkuch(self):
    src = open(path_from_root('tests', 'fannkuch.cpp'), 'r').read().replace(
      'int n = argc > 1 ? atoi(argv[1]) : 0;',
      '''
        int n;
        int arg = argc > 1 ? argv[1][0] - '0' : 3;
        switch(arg) {
          case 0: return 0; break;
          case 1: n = 9; break;
          case 2: n = 10; break;
          case 3: n = 11; break;
          case 4: n = 11; break;
          case 5: n = 12; break;
          default: printf("error: %d\\n", arg); return -1;
        }
      '''
    )
    assert 'switch(arg)' in src
    self.do_benchmark('fannkuch', src, 'Pfannkuchen(')

  def test_corrections(self):
    src = r'''
      #include <stdio.h>
      #include <math.h>
      int main(int argc, char **argv) {
        int N, M;
        int arg = argc > 1 ? argv[1][0] - '0' : 3;
        switch(arg) {
          case 0: return 0; break;
          case 1: N = 20000; M = 550; break;
          case 2: N = 20000; M = 3500; break;
          case 3: N = 20000; M = 7000; break;
          case 4: N = 20000; M = 5*7000; break;
          case 5: N = 20000; M = 10*7000; break;
          default: printf("error: %d\\n", arg); return -1;
        }

        unsigned int f = 0;
        unsigned short s = 0;
        for (int t = 0; t < M; t++) {
          for (int i = 0; i < N; i++) {
            f += i / ((t % 5)+1);
            if (f > 1000) f /= (t % 3)+1;
            if (i % 4 == 0) f += i * (i % 8 == 0 ? 1 : -1);
            s += (short(f)*short(f)) % 256;
          }
        }
        printf("final: %d:%d.\n", f, s);
        return 0;
      }
    '''
    self.do_benchmark('corrections', src, 'final:')

  def zzz_test_corrections64(self):
    src = r'''
      #include <stdio.h>
      #include <math.h>
      #include <stdint.h>
      int main(int argc, char **argv) {
        int64_t N, M;
        int arg = argc > 1 ? argv[1][0] - '0' : 3;
        switch(arg) {
          case 0: return 0; break;
          case 1: N = 8000; M = 550; break;
          case 2: N = 8000; M = 3500; break;
          case 3: N = 8000; M = 7000; break;
          case 4: N = 8000; M = 5*7000; break;
          case 5: N = 8000; M = 10*7000; break;
          default: printf("error: %d\\n", arg); return -1;
        }

        uint64_t f = 0;
        uint32_t s = 0;
        for (int64_t t = 0; t < M; t++) {
          for (int64_t i = 0; i < N; i++) {
            f += i / ((t % 5)+1);
            if (f > 1000) f /= (t % 3)+1;
            if (i % 4 == 0) f += i * (i % 8 == 0 ? 1 : -1);
            s += (short(f)*short(f)) % 256;
          }
        }
        printf("final: %lld:%d.\n", f, s);
        return 0;
      }
    '''
    self.do_benchmark('corrections64', src, 'final:')

  def fasta(self, name, double_rep, emcc_args=[]):
    src = open(path_from_root('tests', 'fasta.cpp'), 'r').read().replace('double', double_rep)
    src = src.replace('   const size_t n = ( argc > 1 ) ? atoi( argv[1] ) : 512;', '''
      int n;
      int arg = argc > 1 ? argv[1][0] - '0' : 3;
      switch(arg) {
        case 0: return 0; break;
        case 1: n = 19000000/20; break;
        case 2: n = 19000000/2; break;
        case 3: n = 19000000; break;
        case 4: n = 19000000*5; break;
        case 5: n = 19000000*10; break;
        default: printf("error: %d\\n", arg); return -1;
      }
    ''')
    assert 'switch(arg)' in src
    self.do_benchmark('fasta', src, '')

  def test_fasta_float(self):
    self.fasta('fasta_float', 'float')

  def test_fasta_double(self):
    if CORE_BENCHMARKS: return
    self.fasta('fasta_double', 'double')

  def test_fasta_double_full(self):
    if CORE_BENCHMARKS: return
    self.fasta('fasta_double_full', 'double', emcc_args=['-s', 'DOUBLE_MODE=1'])

  def test_skinning(self):
    src = open(path_from_root('tests', 'skinning_test_no_simd.cpp'), 'r').read()
    self.do_benchmark('skinning', src, 'blah=0.000000')

  def test_life(self):
    if CORE_BENCHMARKS: return
    src = open(path_from_root('tests', 'life.c'), 'r').read()
    self.do_benchmark('life', src, '''--------------------------------''', shared_args=['-std=c99'], force_c=True)

  def test_linpack_double(self):
    if CORE_BENCHMARKS: return
    def output_parser(output):
      return 100.0/float(re.search('Unrolled Double  Precision +([\d\.]+) Mflops', output).group(1))
    self.do_benchmark('linpack_double', open(path_from_root('tests', 'linpack.c')).read(), '''Unrolled Double  Precision''', force_c=True, output_parser=output_parser)

  def test_linpack_float(self): # TODO: investigate if this might benefit from -ffast-math in LLVM 3.3+ which has fast math stuff in LLVM IR
    def output_parser(output):
      return 100.0/float(re.search('Unrolled Single  Precision +([\d\.]+) Mflops', output).group(1))
    self.do_benchmark('linpack_float', open(path_from_root('tests', 'linpack.c')).read(), '''Unrolled Single  Precision''', force_c=True, output_parser=output_parser, shared_args=['-DSP'])

  def test_zzz_java_nbody(self): # tests xmlvm compiled java, including bitcasts of doubles, i64 math, etc.
    if CORE_BENCHMARKS: return
    args = [path_from_root('tests', 'nbody-java', x) for x in os.listdir(path_from_root('tests', 'nbody-java')) if x.endswith('.c')] + \
           ['-I' + path_from_root('tests', 'nbody-java')]
    self.do_benchmark('nbody_java', '', '''Time(s)''',
                      force_c=True, emcc_args=args + ['-s', 'PRECISE_I64_MATH=1', '--llvm-lto', '2'], native_args=args + ['-lgc', '-std=c99', '-target', 'x86_64-pc-linux-gnu', '-lm'])

  def lua(self, benchmark, expected, output_parser=None, args_processor=None):
    shutil.copyfile(path_from_root('tests', 'lua', benchmark + '.lua'), benchmark + '.lua')
    def lib_builder(name, native, env_init):
      ret = self.get_library('lua_native' if native else 'lua', [os.path.join('src', 'lua'), os.path.join('src', 'liblua.a')], make=['make', 'generic'], configure=None, native=native, cache_name_extra=name, env_init=env_init)
      if native: return ret
      shutil.copyfile(ret[0], ret[0] + '.bc')
      ret[0] += '.bc'
      return ret
    self.do_benchmark('lua_' + benchmark, '', expected,
                      force_c=True, args=[benchmark + '.lua', DEFAULT_ARG], emcc_args=['--embed-file', benchmark + '.lua'],
                      lib_builder=lib_builder, native_exec=os.path.join('building', 'lua_native', 'src', 'lua'),
                      output_parser=output_parser, args_processor=args_processor)

  def test_zzz_lua_scimark(self):
    def output_parser(output):
      return 100.0/float(re.search('\nSciMark +([\d\.]+) ', output).group(1))

    self.lua('scimark', '[small problem sizes]', output_parser=output_parser)

  def test_zzz_lua_binarytrees(self):
    # js version: ['binarytrees.lua', {0: 0, 1: 9.5, 2: 11.99, 3: 12.85, 4: 14.72, 5: 15.82}[arguments[0]]]
    self.lua('binarytrees', 'long lived tree of depth')

  def test_zzz_zlib(self):
    src = open(path_from_root('tests', 'zlib', 'benchmark.c'), 'r').read()
    def lib_builder(name, native, env_init):
      return self.get_library('zlib', os.path.join('libz.a'), make_args=['libz.a'], native=native, cache_name_extra=name, env_init=env_init)
    self.do_benchmark('zlib', src, '''ok.''',
                      force_c=True, shared_args=['-I' + path_from_root('tests', 'zlib')], lib_builder=lib_builder)

  def test_zzz_box2d(self): # Called thus so it runs late in the alphabetical cycle... it is long
    src = open(path_from_root('tests', 'box2d', 'Benchmark.cpp'), 'r').read()
    def lib_builder(name, native, env_init):
      return self.get_library('box2d', [os.path.join('box2d.a')], configure=None, native=native, cache_name_extra=name, env_init=env_init)
    self.do_benchmark('box2d', src, 'frame averages', shared_args=['-I' + path_from_root('tests', 'box2d')], lib_builder=lib_builder)

  def test_zzz_bullet(self): # Called thus so it runs late in the alphabetical cycle... it is long
    src = open(path_from_root('tests', 'bullet', 'Demos', 'Benchmarks', 'BenchmarkDemo.cpp'), 'r').read() + \
          open(path_from_root('tests', 'bullet', 'Demos', 'Benchmarks', 'main.cpp'), 'r').read()

    def lib_builder(name, native, env_init):
      return self.get_library('bullet', [os.path.join('src', '.libs', 'libBulletDynamics.a'),
                                         os.path.join('src', '.libs', 'libBulletCollision.a'),
                                         os.path.join('src', '.libs', 'libLinearMath.a')],
                              configure_args=['--disable-demos','--disable-dependency-tracking'], native=native, cache_name_extra=name, env_init=env_init)

    self.do_benchmark('bullet', src, '\nok.\n', shared_args=['-I' + path_from_root('tests', 'bullet', 'src'),
                                '-I' + path_from_root('tests', 'bullet', 'Demos', 'Benchmarks')], lib_builder=lib_builder)

  def zzz_test_zzz_lzma(self):
    src = open(path_from_root('tests', 'lzma', 'benchmark.c'), 'r').read()
    def lib_builder(name, native, env_init):
      return self.get_library('lzma', [os.path.join('lzma.a')], configure=None, native=native, cache_name_extra=name, env_init=env_init)
    self.do_benchmark('lzma', src, 'ok.', shared_args=['-I' + path_from_root('tests', 'lzma')], lib_builder=lib_builder)<|MERGE_RESOLUTION|>--- conflicted
+++ resolved
@@ -134,16 +134,6 @@
 # Benchmarkers
 try:
   benchmarkers_error = ''
-<<<<<<< HEAD
-  benchmarkers = [
-    NativeBenchmarker('clang', CLANG_CC, CLANG),
-    JSBenchmarker('sm-asmjs', SPIDERMONKEY_ENGINE, ['-s', 'PRECISE_F32=2']),
-    JSBenchmarker('sm-wasm',  SPIDERMONKEY_ENGINE, ['-s', 'BINARYEN=1', '-s', 'BINARYEN_METHOD="native-wasm"', '-s', 'BINARYEN_IMPRECISE=1']),
-    JSBenchmarker('v8-wasm',  V8_ENGINE,           ['-s', 'BINARYEN=1', '-s', 'BINARYEN_METHOD="native-wasm"', '-s', 'BINARYEN_IMPRECISE=1']),
-    JSBenchmarker('v8-asmjs',  V8_ENGINE,           []),
-    #JSBenchmarker('v8-asmjs-separated',  V8_ENGINE,      ['--separate-asm']),
-  ]
-=======
   benchmarkers = [NativeBenchmarker('clang', CLANG_CC, CLANG)]
   if SPIDERMONKEY_ENGINE and SPIDERMONKEY_ENGINE[0]:
     benchmarkers += [
@@ -152,9 +142,10 @@
     ]
   if V8_ENGINE and V8_ENGINE[0]:
     benchmarkers += [
+      JSBenchmarker('v8-asmjs',  V8_ENGINE,           []),
+      #JSBenchmarker('v8-asmjs-separated',  V8_ENGINE,      ['--separate-asm']),
       JSBenchmarker('v8-wasm',  V8_ENGINE,           ['-s', 'BINARYEN=1', '-s', 'BINARYEN_METHOD="native-wasm"', '-s', 'BINARYEN_IMPRECISE=1'])
     ]
->>>>>>> dcde7043
 except Exception, e:
   benchmarkers_error = str(e)
   benchmarkers = []
