--- conflicted
+++ resolved
@@ -10,14 +10,10 @@
 class T(RunnerCore): # Short name, to make it more fun to use manually on the commandline
   def is_emterpreter(self):
     return 'EMTERPRETIFY=1' in self.emcc_args
-
-<<<<<<< HEAD
   def is_split_memory(self):
     return 'SPLIT_MEMORY=' in str(self.emcc_args)
-=======
   def is_wasm(self):
     return 'WASM=1' in self.emcc_args
->>>>>>> bbcc7e83
 
   def test_hello_world(self):
       test_path = path_from_root('tests', 'core', 'test_hello_world')
