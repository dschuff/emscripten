--- conflicted
+++ resolved
@@ -1933,15 +1933,10 @@
       (path_from_root('tools', 'test-js-optimizer-ensureLabelSet.js'), open(path_from_root('tools', 'test-js-optimizer-ensureLabelSet-output.js')).read(),
        ['asm', 'ensureLabelSet']),
     ]:
-<<<<<<< HEAD
       print input, passes
       # test calling js optimizer
       print '  js'
-      output = Popen(listify(NODE_JS) + [path_from_root('tools', 'js-optimizer.js'), input] + passes, stdin=PIPE, stdout=PIPE).communicate()[0]
-=======
-      print input
       output = Popen(NODE_JS + [path_from_root('tools', 'js-optimizer.js'), input] + passes, stdin=PIPE, stdout=PIPE).communicate()[0]
->>>>>>> 0b24893f
       self.assertIdentical(expected, output.replace('\r\n', '\n').replace('\n\n', '\n'))
       if js_optimizer.use_native(passes):
         # test calling native
