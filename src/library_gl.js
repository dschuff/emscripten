//"use strict";

// FIXME:
//  * glGetUniformLocation should return -1 when the value is not valid, not null
//  * glUniform1fi should be glUniform1iv
//  * glGetAttribLocation lacks return value (and should be -1 when not valid)
//  * single-underscore deps need double underscore (and, just auto-add them all)
//  * glGetProgramInfoLog and *shader* should be essentially identical
//  * glGetIntegerv set to bool etc needs fixing
//  * glVertexAttribPointer - the last param can be an offset or in gles, a raw pointer to clientside data. need some way to
//                            warn about that since it silently fails in WebGL (it's a huge offset into the last bound buffer, zeros)


var LibraryGL = {
  $GL: {
    hashtable: function(name) {
      if (!this._hashtables) {
        this._hashtables = {};
      }
      if (!(name in this._hashtables)) {
        this._hashtables[name] = {
          table: {},
          counter: 1,
          add: function(obj) {
            var id = this.counter++;
            this.table[id] = obj;
            return id;
          },
          get: function(id) {
            if( id == 0 ) return null;
#if ASSERTIONS
            assert(id < this.counter, "Invalid id " + id + " for the hashtable " + name);
#endif
            return this.table[id];
          },
          id: function(obj) {
            for (var i = 1; i < this.counter; ++i) {
              if (obj == this.table[i]) {
                return i;
              }
            }
            return null;
          },
          remove: function(id) {
            if( id == 0 ) return;
#if ASSERTIONS
            assert(id < this.counter, "Invalid id " + id + " for the hashtable " + name);
#endif
            delete this.table[id];
          },
          lookup: function(v) {
            for (var i = 1; i < this.counter; i++)
              if (this.table[i] == v)
                return i;
	    return 0;
          },
        };
      }
      return this._hashtables[name];
    },
  },

  glGetString: function(name_) {
    switch(name_) {
      case 0x1F00 /* GL_VENDOR */:
      case 0x1F01 /* GL_RENDERER */:
      case 0x1F02 /* GL_VERSION */:
        return allocate(intArrayFromString(Module.ctx.getParameter(name_)), 'i8', ALLOC_NORMAL);
      case 0x1F03 /* GL_EXTENSIONS */:
        return allocate(intArrayFromString(Module.ctx.getSupportedExtensions().join(' ')), 'i8', ALLOC_NORMAL);
      default:
        throw 'Failure: Invalid glGetString value: ' + name_;
    }
  },

  glGenIntegerv__deps: ['$GL'],
  glGetIntegerv: function(name_, p) {
<<<<<<< HEAD
    var result = Module.ctx.getParameter(name_);
    switch (typeof(result)) {
      case "number":
        {{{ makeSetValue('p', '0', 'result', 'i32') }}};
        break;
      case "boolean":
        {{{ makeSetValue('p', '0', 'result ? 1 : 0', 'i32') }}};
        break;
      case "string":
        throw 'Native code calling glGetIntegerv(' + name_ + ') on a name which returns a string!';
      case "object":
        if (result === null) {
          {{{ makeSetValue('p', '0', '0', 'i32') }}};
        } else if (result instanceof Float32Array ||
                   result instanceof Uint32Array ||
                   result instanceof Int32Array ||
                   result instanceof Array) {
          for (var i = 0; i < result.length; ++i) {
            {{{ makeSetValue('p', 'i', 'result[i]', 'i32') }}};
          }
        } else if (result instanceof WebGLBuffer) {
          {{{ makeSetValue('p', '0', 'GL.hashtable("buffer").id(result)', 'i32') }}};
        } else if (result instanceof WebGLProgram) {
          {{{ makeSetValue('p', '0', 'GL.hashtable("program").id(result)', 'i32') }}};
        } else if (result instanceof WebGLFramebuffer) {
          {{{ makeSetValue('p', '0', 'GL.hashtable("framebuffer").id(result)', 'i32') }}};
        } else if (result instanceof WebGLRenderbuffer) {
          {{{ makeSetValue('p', '0', 'gl.hashtable("renderbuffer").id(result)', 'i32') }}};
        } else if (result instanceof WebGLTexture) {
          {{{ makeSetValue('p', '0', 'gl.hashtable("texture").id(result)', 'i32') }}};
        } else {
          throw 'Unknown object returned from WebGL getParameter';
        }
        break;
      case "undefined":
        throw 'Native code calling glGetIntegerv(' + name_ + ') and it returns undefined';
      default:
        throw 'Why did we hit the default case?';
    }
  },

  glGetFloatv: function(name_, p) {
    var result = Module.ctx.getParameter(name_);
    switch (typeof(result)) {
      case "number":
        {{{ makeSetValue('p', '0', 'result', 'float') }}};
        break;
      case "boolean":
        {{{ makeSetValue('p', '0', 'result ? 1.0 : 0.0', 'float') }}};
        break;
      case "string":
          {{{ makeSetValue('p', '0', '0', 'float') }}};
      case "object":
        if (result === null) {
          throw 'Native code calling glGetFloatv(' + name_ + ') and it returns null';
        } else if (result instanceof Float32Array ||
                   result instanceof Uint32Array ||
                   result instanceof Int32Array ||
                   result instanceof Array) {
          for (var i = 0; i < result.length; ++i) {
            {{{ makeSetValue('p', 'i', 'result[i]', 'float') }}};
          }
        } else if (result instanceof WebGLBuffer) {
          {{{ makeSetValue('p', '0', 'GL.hashtable("buffer").id(result)', 'float') }}};
        } else if (result instanceof WebGLProgram) {
          {{{ makeSetValue('p', '0', 'GL.hashtable("program").id(result)', 'float') }}};
        } else if (result instanceof WebGLFramebuffer) {
          {{{ makeSetValue('p', '0', 'GL.hashtable("framebuffer").id(result)', 'float') }}};
        } else if (result instanceof WebGLRenderbuffer) {
          {{{ makeSetValue('p', '0', 'gl.hashtable("renderbuffer").id(result)', 'float') }}};
        } else if (result instanceof WebGLTexture) {
          {{{ makeSetValue('p', '0', 'gl.hashtable("texture").id(result)', 'float') }}};
        } else {
          throw 'Unknown object returned from WebGL getParameter';
        }
        break;
      case "undefined":
        throw 'Native code calling glGetFloatv(' + name_ + ') and it returns undefined';
      default:
        throw 'Why did we hit the default case?';
    }
  },

  glGetBooleanv: function(name_, p) {
    var result = Module.ctx.getParameter(name_);
    switch (typeof(result)) {
      case "number":
        {{{ makeSetValue('p', '0', 'result != 0', 'i8') }}};
        break;
      case "boolean":
        {{{ makeSetValue('p', '0', 'result != 0', 'i8') }}};
        break;
      case "string":
        throw 'Native code calling glGetBooleanv(' + name_ + ') on a name which returns a string!';
      case "object":
        if (result === null) {
          {{{ makeSetValue('p', '0', '0', 'i8') }}};
        } else if (result instanceof Float32Array ||
                   result instanceof Uint32Array ||
                   result instanceof Int32Array ||
                   result instanceof Array) {
          for (var i = 0; i < result.length; ++i) {
            {{{ makeSetValue('p', 'i', 'result[i] != 0', 'i8') }}};
          }
        } else if (result instanceof WebGLBuffer ||
                   result instanceof WebGLProgram ||
                   result instanceof WebGLFramebuffer ||
                   result instanceof WebGLRenderbuffer ||
                   result instanceof WebGLTexture) {
          {{{ makeSetValue('p', '0', '1', 'i8') }}}; // non-zero ID is always 1!
        } else {
          throw 'Unknown object returned from WebGL getParameter';
        }
        break;
      case "undefined":
          throw 'Unknown object returned from WebGL getParameter';
      default:
        throw 'Why did we hit the default case?';
    }
=======
    var v = Module.ctx.getParameter(name_);
    if (name_ == Module.ctx.CURRENT_PROGRAM)
      v = GL.hashtable("program").lookup(v);
    else if (name_ == Module.ctx.VIEWPORT) {
      {{{ makeSetValue('p', '0',  'v[0]', 'i32') }}};
      {{{ makeSetValue('p', '4',  'v[1]', 'i32') }}};
      {{{ makeSetValue('p', '8',  'v[2]', 'i32') }}};
      {{{ makeSetValue('p', '12', 'v[3]', 'i32') }}};
    }
    // TODO complete
    {{{ makeSetValue('p', '0', 'v', 'i32') }}};
>>>>>>> 0a0f93a8
  },

  glGenTextures__deps: ['$GL'],
  glGenTextures: function(n, textures) {
    for (var i = 0; i < n; i++) {
      var id = GL.hashtable("texture").add(Module.ctx.createTexture());
      {{{ makeSetValue('textures', 'i', 'id', 'i32') }}};
    }
  },

  glDeleteTextures: function(n, textures) {
    for (var i = 0; i < n; i++) {
      var id = {{{ makeGetValue('textures', 'i*4', 'i32') }}};
      Module.ctx.deleteTexture(GL.hashtable("texture").get(id));
      GL.hashtable("texture").remove(id);
    }
  },

  glCompressedTexImage2D: function(target, level, internalformat, width, height, border, imageSize, data) {
    if (data) {
      data = new Uint8Array(Array_copy(data, imageSize));
    } else {
      data = null;
    }
    Module.ctx.compressedTexImage2D(target, level, internalformat, width, height, border, data);
  },

  glCompressedTexSubImage2D: function(target, level, xoffset, yoffset, width, height, format, imageSize, data) {
    if (data) {
      data = new Uint8Array(Array_copy(data, imageSize));
    } else {
      data = null;
    }
    Module.ctx.compressedTexSubImage2D(target, level, xoffset, yoffset, width, height, data);
  },

  glTexImage2D: function(target, level, internalformat, width, height, border, format, type, pixels) {
    if (pixels) {
<<<<<<< HEAD
      var sizePerPixel;
      switch (type) {
        case 0x1401 /* GL_UNSIGNED_BYTE */:
          switch (format) {
            case 0x1906 /* GL_ALPHA */:
            case 0x1909 /* GL_LUMINANCE */:
              sizePerPixel = 1;
              break;
            case 0x1907 /* GL_RGB */:
              sizePerPixel = 3;
              break;
            case 0x1908 /* GL_RGBA */:
              sizePerPixel = 4;
              break;
            case 0x190A /* GL_LUMINANCE_ALPHA */:
              sizePerPixel = 2;
              break;
            default:
              throw 'Invalid format (' + format + ') passed to glTexImage2D';
          }
          pixels = new Uint8Array(Array_copy(pixels, width*height*sizePerPixel));
          break;
        case 0x8363 /* GL_UNSIGNED_SHORT_5_6_5 */:
        case 0x8033 /* GL_UNSIGNED_SHORT_4_4_4_4 */:
        case 0x8034 /* GL_UNSIGNED_SHORT_5_5_5_1 */:
          sizePerPixel = 2;
          pixels = new Uint16Array(new ArrayBuffer(Array_copy(pixels, width*height*sizePerPixel*2)));
          break;
        default:
          throw 'Invalid type (' + type + ') passed to glTexImage2D';
      }
    } else {
      pixels = null;
=======
      pixels = new Uint8Array(Array_copy(pixels, pixels + width*height*4)); // TODO: optimize
    } else {
      pixels = new Uint8Array (width*height*4);
>>>>>>> 0a0f93a8
    }
    Module.ctx.texImage2D(target, level, internalformat, width, height, border, format, type, pixels);
  },

  glTexSubImage2D: function(target, level, xoffset, yoffset, width, height, format, type, pixels) {
    if (pixels) {
      var sizePerPixel;
      switch (type) {
        case 0x1401 /* GL_UNSIGNED_BYTE */:
          switch (format) {
            case 0x1906 /* GL_ALPHA */:
            case 0x1909 /* GL_LUMINANCE */:
              sizePerPixel = 1;
              break;
            case 0x1907 /* GL_RGB */:
              sizePerPixel = 3;
              break;
            case 0x1908 /* GL_RGBA */:
              sizePerPixel = 4;
              break;
            case 0x190A /* GL_LUMINANCE_ALPHA */:
              sizePerPixel = 2;
              break;
            default:
              throw 'Invalid format (' + format + ') passed to glTexSubImage2D';
          }
          pixels = new Uint8Array(Array_copy(pixels, (width-xoffset+1)*(height-yoffset+1)*sizePerPixel));
          break;
        case 0x8363 /* GL_UNSIGNED_SHORT_5_6_5 */:
        case 0x8033 /* GL_UNSIGNED_SHORT_4_4_4_4 */:
        case 0x8034 /* GL_UNSIGNED_SHORT_5_5_5_1 */:
          sizePerPixel = 2;
          pixels = new Uint16Array(new ArrayBuffer(Array_copy(pixels, (width-xoffset+1)*(height-yoffset+1)*sizePerPixel*2)));
          break;
        default:
          throw 'Invalid type (' + type + ') passed to glTexSubImage2D';
      }
    } else {
      pixels = null;
    }
    Module.ctx.texSubImage2D(target, level, xoffset, yoffset, width, height, format, type, pixels);
  },

  glBindTexture: function(target, texture) {
    Module.ctx.bindTexture(target, GL.hashtable("texture").get(texture));
  },

  glGetTexParameterfv: function(target, pname, params) {
    {{{ makeSetValue('params', '0', 'Module.getTexParameter(target, pname)', 'float') }}};
  },

  glGetTexParameteriv: function(target, pname, params) {
    {{{ makeSetValue('params', '0', 'Module.getTexParameter(target, pname)', 'i32') }}};
  },

  glIsTexture_deps: ['$GL'],
  glIsTexture: function(texture) {
    var fb = GL.hashtable("texture").get(texture);
    if (typeof(fb) == 'undefined') {
      return false;
    }
    return Module.ctx.isTexture(fb);
  },

  glGenBuffers__deps: ['$GL'],
  glGenBuffers: function(n, buffers) {
    for (var i = 0; i < n; i++) {
      var id = GL.hashtable("buffer").add(Module.ctx.createBuffer());
      {{{ makeSetValue('buffers', 'i', 'id', 'i32') }}};
    }
  },

  glDeleteBuffers: function(n, buffers) {
    for (var i = 0; i < n; i++) {
      var id = {{{ makeGetValue('buffers', 'i*4', 'i32') }}};
      Module.ctx.deleteBuffer(GL.hashtable("buffer").get(id));
      GL.hashtable("buffer").remove(id);
    }
  },

  glBufferData: function(target, size, data, usage) {
    var floatArray = new Float32Array(TypedArray_copy(data, size));
    Module.ctx.bufferData(target, floatArray, usage);
  },

<<<<<<< HEAD
  glBufferSubData: function(target, offset, size, data) {
    var floatArray = new Float32Array(TypedArray_copy(data, size, offset));
    Module.ctx.bufferSubData(target, offset, floatArray);
  },

  glIsBuffer_deps: ['$GL'],
  glIsBuffer: function(buffer) {
    var fb = GL.hashtable("buffer").get(buffer);
    if (typeof(fb) == 'undefined') {
      return false;
    }
    return Module.ctx.isBuffer(fb);
  },

  glGenRenderbuffers__deps: ['$GL'],
  glGenRenderbuffers: function(n, renderbuffers) {
    for (var i = 0; i < n; i++) {
      var id = GL.hashtable("renderbuffer").add(Module.ctx.createRenderbuffer());
      {{{ makeSetValue('renderbuffers', 'i', 'id', 'i32') }}};
    }
  },

  glDeleteRenderbuffers: function(n, renderbuffers) {
    for (var i = 0; i < n; i++) {
      var id = {{{ makeGetValue('renderbuffers', 'i', 'i32') }}};
      Module.ctx.deleteRenderbuffer(GL.hashtable("renderbuffer").get(id));
      GL.hashtable("renderbuffer").remove(id);
    }
  },

  glBindRenderbuffer: function(target, renderbuffer) {
    Module.ctx.bindRenderbuffer(target, GL.hashtable("renderbuffer").get(renderbuffer));
  },

  glGetRenderbufferParameteriv: function(target, pname, params) {
    {{{ makeSetValue('params', '0', 'Module.ctx.getRenderbufferParameter(target, pname)', 'i32') }}};
  },

  glIsRenderbuffer_deps: ['$GL'],
  glIsRenderbuffer: function(renderbuffer) {
    var fb = GL.hashtable("renderbuffer").get(renderbuffer);
    if (typeof(fb) == 'undefined') {
      return false;
    }
    return Module.ctx.isRenderbuffer(fb);
  },

  glBindAttribLocation_deps: ['$GL'],
=======
  glGetUniformLocation_deps: ['$GL'],
>>>>>>> 0a0f93a8
  glGetUniformLocation: function(program, name) {
    name = Pointer_stringify(name);
    return GL.hashtable("uniform").add(
             Module.ctx.getUniformLocation(GL.hashtable("program").get(program), name));
  },

  glUniform1f: function(Location, v0) {
    Location = GL.hashtable("uniform").get(Location);
    Module.ctx.uniform1f(Location, v0);
  },

  glUniform2f: function(Location, v0, v1) {
    Location = GL.hashtable("uniform").get(Location);
    Module.ctx.uniform2f(Location, v0, v1);
  },

  glUniform3f: function(Location, v0, v1, v2) {
    Location = GL.hashtable("uniform").get(Location);
    Module.ctx.uniform3f(Location, v0, v1, v2);
  },

  glUniform4f: function(Location, v0, v1, v2, v3) {
    Location = GL.hashtable("uniform").get(Location);
    Module.ctx.uniform4f(Location, v0, v1, v2, v3);
  },

  glUniform1i: function(Location, v0) {
    Location = GL.hashtable("uniform").get(Location);
    Module.ctx.uniform1i(Location, v0);
  },

  glUniform2i: function(Location, v0, v1) {
    Location = GL.hashtable("uniform").get(Location);
    Module.ctx.uniform2i(Location, v0, v1);
  },

  glUniform3i: function(Location, v0, v1, v2) {
    Location = GL.hashtable("uniform").get(Location);
    Module.ctx.uniform3i(Location, v0, v1, v2);
  },

  glUniform4i: function(Location, v0, v1, v2, v3) {
    Location = GL.hashtable("uniform").get(Location);
    Module.ctx.uniform4i(Location, v0, v1, v2, v3);
  },

  glUniform1fv: function(Location, count, value) {
    Location = GL.hashtable("uniform").get(Location);
    value = new Float32Array(TypedArray_copy(value, count*4)); // TODO: optimize
    Module.ctx.uniform1fv(Location, value);
  },

  glUniform2fv: function(Location, count, value) {
    Location = GL.hashtable("uniform").get(Location);
    count *= 2;
    value = new Float32Array(TypedArray_copy(value, count*4)); // TODO: optimize
    Module.ctx.uniform2fv(Location, value);
  },

  glUniform3fv: function(Location, count, value) {
    Location = GL.hashtable("uniform").get(Location);
    count *= 3;
    value = new Float32Array(TypedArray_copy(value, count*4)); // TODO: optimize
    Module.ctx.uniform3fv(Location, value);
  },

  glUniform4fv: function(Location, count, value) {
    Location = GL.hashtable("uniform").get(Location);
    count *= 4;
    value = new Float32Array(TypedArray_copy(value, count*4)); // TODO: optimize
    Module.ctx.uniform4fv(Location, value);
  },

  glUniform1fi: function(Location, count, value) {
    Location = GL.hashtable("uniform").get(Location);
    value = new Uint32Array(TypedArray_copy(value, count*4)); // TODO: optimize
    Module.ctx.uniform1fi(Location, value);
  },

  glUniform2fi: function(Location, count, value) {
    Location = GL.hashtable("uniform").get(Location);
    count *= 2;
    value = new Uint32Array(TypedArray_copy(value, count*4)); // TODO: optimize
    Module.ctx.uniform2fi(Location, value);
  },

  glUniform3fi: function(Location, count, value) {
    Location = GL.hashtable("uniform").get(Location);
    count *= 3;
    value = new Uint32Array(TypedArray_copy(value, count*4)); // TODO: optimize
    Module.ctx.uniform3fi(Location, value);
  },

  glUniform4fi: function(Location, count, value) {
    Location = GL.hashtable("uniform").get(Location);
    count *= 4;
    value = new Uint32Array(TypedArray_copy(value, count*4)); // TODO: optimize
    Module.ctx.uniform4fi(Location, value);
  },

  glUniformMatrix2fv: function(Location, count, transpose, value) {
    Location = GL.hashtable("uniform").get(Location);
    count *= 4;
    value = new Float32Array(TypedArray_copy(value, count*4)); // TODO: optimize
    Module.ctx.uniformMatrix2fv(Location, transpose, value);
  },

  glUniformMatrix3fv: function(Location, count, transpose, value) {
    Location = GL.hashtable("uniform").get(Location);
    count *= 9;
    value = new Float32Array(TypedArray_copy(value, count*4)); // TODO: optimize
    Module.ctx.uniformMatrix3fv(Location, transpose, value);
  },

  glUniformMatrix4fv: function(Location, count, transpose, value) {
    Location = GL.hashtable("uniform").get(Location);
    count *= 16;
    value = new Float32Array(TypedArray_copy(value, count*4)); // TODO: optimize
    Module.ctx.uniformMatrix4fv(Location, transpose, value);
  },

  glBindBuffer: function(target, buffer) {
    Module.ctx.bindBuffer(target, GL.hashtable("buffer").get(buffer));
  },

  glVertexAttrib1fv: function(index, v) {
    v = new Float32Array(TypedArray_copy(v, 1*4)); // TODO: optimize
    Module.ctx.vertexAttrib1fv(index, v);
  },

  glVertexAttrib2fv: function(index, v) {
    v = new Float32Array(TypedArray_copy(v, 2*4)); // TODO: optimize
    Module.ctx.vertexAttrib2fv(index, v);
  },

  glVertexAttrib3fv: function(index, v) {
    v = new Float32Array(TypedArray_copy(v, 3*4)); // TODO: optimize
    Module.ctx.vertexAttrib3fv(index, v);
  },

  glVertexAttrib4fv: function(index, v) {
    v = new Float32Array(TypedArray_copy(v, 4*4)); // TODO: optimize
    Module.ctx.vertexAttrib4fv(index, v);
  },

  glGetAttribLocation: function(program, name) {
    program = GL.hashtable("program").get(program);
    name = Pointer_stringify(name);
    Module.ctx.getAttribLocation(program, name);
  },

  glCreateShader_deps: ['$GL'],
  glCreateShader: function(shaderType) {
    var shader = Module.ctx.createShader(shaderType);
    return GL.hashtable("shader").add(shader);
  },

<<<<<<< HEAD
  glDeleteShader: function(shader) {
    Module.ctx.deleteShader(GL.hashtable("shader").get(shader));
  },

  glDetachShader: function(program, shader) {
    Module.ctx.detachShader(GL.hashtable("program").get(program),
                            GL.hashtable("shader").get(shader));
  },

  glGetAttachedShaders: function(program, maxCount, count, shaders) {
    var result = Module.ctx.getAttachedShaders(GL.hashtable("program").get(program));
    var len = result.length;
    if (len > maxCount) {
      len = maxCount;
    }
    {{{ makeSetValue('count', '0', 'len', 'i32') }}};
    for (var i = 0; i < len; ++i) {
      {{{ makeSetValue('shaders', 'i', 'GL.hashtable("shader").get(result[i])', 'i32') }}};
    }
=======
  glDeleteShader_deps: ['$GL'],
  glDeleteShader: function(shader) {
    return GL.hashtable("shader").remove(shader);
>>>>>>> 0a0f93a8
  },

  glShaderSource_deps: ['$GL'],
  glShaderSource: function(shader, count, string, length) {
    var source = "";
    for (var i = 0; i < count; ++i) {
      var frag;
      if (length) {
        var len = {{{ makeGetValue('length', 'i*4', 'i32') }}};
        if (len < 0) {
          frag = Pointer_stringify({{{ makeGetValue('string', 'i*4', 'i32') }}});
        } else {
          frag = Pointer_stringify({{{ makeGetValue('string', 'i*4', 'i32') }}}, len);
        }
      } else {
        frag = Pointer_stringify({{{ makeGetValue('string', 'i*4', 'i32') }}});
      }
      source += frag;
    }
    Module.ctx.shaderSource(GL.hashtable("shader").get(shader), source);
  },

  glGetShaderSource: function(shader, bufsize, length, source) {
    var result = Module.ctx.getShaderSource(GL.hashtable("shader").get(shader));
    result.slice(0, bufsize - 1);
    writeStringToMemory(result, source);
    if (length) {
      {{{ makeSetValue('length', '0', 'result.length', 'i32') }}};
    }
  },

  glCompileShader_deps: ['$GL'],
  glCompileShader: function(shader) {
    Module.ctx.compileShader(GL.hashtable("shader").get(shader));
  },

  glGetShaderInfoLog_deps: ['$GL'],
  glGetShaderInfoLog: function(shader, maxLength, length, infoLog) {
    var log = Module.ctx.getShaderInfoLog(GL.hashtable("shader").get(shader));
    log.slice(0, maxLength - 1);
    writeStringToMemory(log, infoLog);
    if (length) {
      {{{ makeSetValue('length', '0', 'log.length', 'i32') }}}
    }
  },

  glGetShaderiv_deps: ['$GL'],
  glGetShaderiv : function(shader, pname, p) {
    {{{ makeSetValue('p', '0', 'Module.ctx.getShaderParameter(GL.hashtable("shader").get(shader), pname)', 'i32') }}};
  },

  glGetProgramiv_deps: ['$GL'],
  glGetProgramiv : function(program, pname, p) {
    {{{ makeSetValue('p', '0', 'Module.ctx.getProgramParameter(GL.hashtable("program").get(program), pname)', 'i32') }}};
  },

  glIsShader_deps: ['$GL'],
  glIsShader: function(shader) {
    var fb = GL.hashtable("shader").get(shader);
    if (typeof(fb) == 'undefined') {
      return false;
    }
    return Module.ctx.isShader(fb);
  },

  glCreateProgram_deps: ['$GL'],
  glCreateProgram: function() {
    return GL.hashtable("program").add(Module.ctx.createProgram());
  },

<<<<<<< HEAD
  glDeleteProgram: function(program) {
    Module.ctx.deleteProgram(GL.hashtable("program").get(program));
=======
  glDeleteProgram_deps: ['$GL'],
  glDeleteProgram: function(program) {
    return GL.hashtable("program").remove(program);
>>>>>>> 0a0f93a8
  },

  glAttachShader_deps: ['$GL'],
  glAttachShader: function(program, shader) {
    Module.ctx.attachShader(GL.hashtable("program").get(program),
                            GL.hashtable("shader").get(shader));
  },

  glGetShaderPrecisionFormat: function(shaderType, precisionType, range, precision) {
    var result = Module.ctx.getShaderPrecisionFormat(shaderType, precisionType);
    {{{ makeSetValue('range', '0', 'result.rangeMin', 'i32') }}};
    {{{ makeSetValue('range', '1', 'result.rangeMax', 'i32') }}};
    {{{ makeSetValue('precision', '0', 'result.precision', 'i32') }}};
  },

  glLinkProgram_deps: ['$GL'],
  glLinkProgram: function(program) {
    Module.ctx.linkProgram(GL.hashtable("program").get(program));
  },

  glGetProgramInfoLog_deps: ['$GL'],
  glGetProgramInfoLog: function(program, maxLength, length, infoLog) {
    var log = Module.ctx.getProgramInfoLog(GL.hashtable("program").get(program));
    // Work around a bug in Chromium which causes getProgramInfoLog to return null
    if (!log) {
      log = "";
    }
    log = log.substr(0, maxLength - 1);
    writeStringToMemory(log, infoLog);
    if (length) {
      {{{ makeSetValue('length', '0', 'log.length', 'i32') }}}
    }
  },

  glUseProgram_deps: ['$Gl'],
  glUseProgram: function(program) {
    Module.ctx.useProgram(GL.hashtable("program").get(program));
  },

  glValidateProgram_deps: ['$Gl'],
  glValidateProgram: function(program) {
    Module.ctx.validateProgram(GL.hashtable("program").get(program));
  },

  glIsProgram_deps: ['$GL'],
  glIsProgram: function(program) {
    var fb = GL.hashtable("program").get(program);
    if (typeof(fb) == 'undefined') {
      return false;
    }
    return Module.ctx.isProgram(fb);
  },

  glBindAttribLocation_deps: ['$GL'],
  glBindAttribLocation: function(program, index, name) {
    name = Pointer_stringify(name);
    Module.ctx.bindAttribLocation(GL.hashtable("program").get(program), index, name);
  },

  glBindFramebuffer_deps: ['$GL'],
  glBindFramebuffer: function(target, framebuffer) {
    Module.ctx.bindFramebuffer(target, GL.hashtable("framebuffer").get(framebuffer));
  },

  glGenFramebuffers_deps: ['$GL'],
  glGenFramebuffers: function(n, ids) {
    for (var i = 0; i < n; ++i) {
      var fb = GL.hashtable("framebuffer").add(Module.ctx.createFramebuffer());
      {{{ makeSetValue('ids', 'i', 'fb', 'i32') }}};
    }
  },

  glDeleteFramebuffers_deps: ['$GL'],
  glDeleteFramebuffers: function(n, framebuffers) {
    for (var i = 0; i < n; ++i) {
      var fb = GL.hashtable("framebuffer").get({{{ makeGetValue('framebuffers', 'i', 'i32' ) }}});
      Module.ctx.deleteFramebuffer(fb);
    }
  },

  glFramebufferRenderbuffer_deps: ['$GL'],
  glFramebufferRenderbuffer: function(target, attachment, renderbuffertarget, renderbuffer) {
    Module.ctx.framebufferRenderbuffer(target, attachment, renderbuffertarget,
                                       GL.hashtable("renderbuffer").get(renderbuffer));
  },

  glFramebufferTexture2D_deps: ['$GL'],
  glFramebufferTexture2D: function(target, attachment, textarget, texture, level) {
    Module.ctx.framebufferTexture2D(target, attachment, textarget,
                                    GL.hashtable("texture").get(texture), level);
  },

  glGetFramebufferAttachmentParameteriv_deps: ['$GL'],
  glGetFramebufferAttachmentParameteriv: function(target, attachment, pname, params) {
    var result = Module.ctx.getFramebufferAttachmentParameter(target, attachment, pname);
    {{{ makeSetValue('params', '0', 'params', 'i32') }}};
  },

  glIsFramebuffer_deps: ['$GL'],
  glIsFramebuffer: function(framebuffer) {
    var fb = GL.hashtable("framebuffer").get(framebuffer);
    if (typeof(fb) == 'undefined') {
      return false;
    }
    return Module.ctx.isFramebuffer(fb);
  },

};


// Simple pass-through functions
[[0, 'shadeModel fogi fogfv getError finish flush'],
 [1, 'clearDepth depthFunc enable disable frontFace cullFace clear enableVertexAttribArray disableVertexAttribArray lineWidth clearStencil depthMask stencilMask stencilMaskSeparate checkFramebufferStatus generateMipmap activeTexture'],
 [3, 'texParameteri texParameterf drawArrays vertexAttrib2f'],
 [4, 'viewport clearColor scissor vertexAttrib3f colorMask drawElements renderbufferStorage'],
 [5, 'vertexAttrib4f'],
 [6, 'vertexAttribPointer'],
 [8, 'copyTexImage2D copyTexSubImage2D']].forEach(function(data) {
  var num = data[0];
  var names = data[1];
  var args = range(num).map(function(i) { return 'x' + i }).join(', ');
  var stub = '(function(' + args + ') { ' + (num > 0 ? 'Module.ctx.NAME(' + args + ')' : '') + ' })';
  names.split(' ').forEach(function(name_) {
    var cName = 'gl' + name_[0].toUpperCase() + name_.substr(1);
#if ASSERTIONS
    assert(!(cName in LibraryGL), "Cannot reimplement the existing function " + cName);
#endif
    LibraryGL[cName] = eval(stub.replace('NAME', name_));
    //print(cName + ': ' + LibraryGL[cName]);
  });
});

var LibraryGLUT = {
  $GLUT: {
    initTime: null,
    displayFunc: null,
    keyboardFunc: null,
    keyboardUpFunc: null,
    specialFunc: null,
    specialUpFunc: null,
    reshapeFunc: null,
    motionFunc: null,
    passiveMotionFunc: null,
    mouseFunc: null,
    lastX: 0,
    lastY: 0,
    buttons: 0,
    modifiers: 0,

    saveModifiers: function(event) {
      GLUT.modifiers = 0;
      if (event['shiftKey'])
	GLUT.modifiers += 1; /* GLUT_ACTIVE_SHIFT */
      if (event['ctrlKey'])
	GLUT.modifiers += 2; /* GLUT_ACTIVE_CTRL */
      if (event['altKey'])
	GLUT.modifiers += 4; /* GLUT_ACTIVE_ALT */
    },

    onMousemove: function(event) {
      GLUT.lastX = event['clientX'];
      GLUT.lastY = event['clientY'];
      if (GLUT.buttons == 0 && GLUT.passiveMotionFunc) {
	event.preventDefault ();
        GLUT.saveModifiers(event);
        FUNCTION_TABLE[GLUT.passiveMotionFunc](GLUT.lastX, GLUT.lastY);
      } else if (GLUT.buttons != 0 && GLUT.motionFunc) {
	event.preventDefault ();
        GLUT.saveModifiers(event);
        FUNCTION_TABLE[GLUT.motionFunc](GLUT.lastX, GLUT.lastY);
      }
    },

    getSpecialKey: function(keycode) {
        var key = null;
        switch (keycode) {
          case 0x70 /*DOM_VK_F1*/: key = 1 /* GLUT_KEY_F1 */; break;
          case 0x71 /*DOM_VK_F2*/: key = 2 /* GLUT_KEY_F2 */; break;
          case 0x72 /*DOM_VK_F3*/: key = 3 /* GLUT_KEY_F3 */; break;
          case 0x73 /*DOM_VK_F4*/: key = 4 /* GLUT_KEY_F4 */; break;
          case 0x74 /*DOM_VK_F5*/: key = 5 /* GLUT_KEY_F5 */; break;
          case 0x75 /*DOM_VK_F6*/: key = 6 /* GLUT_KEY_F6 */; break;
          case 0x76 /*DOM_VK_F7*/: key = 7 /* GLUT_KEY_F7 */; break;
          case 0x77 /*DOM_VK_F8*/: key = 8 /* GLUT_KEY_F8 */; break;
          case 0x78 /*DOM_VK_F9*/: key = 9 /* GLUT_KEY_F9 */; break;
          case 0x79 /*DOM_VK_F10*/: key = 10 /* GLUT_KEY_F10 */; break;
          case 0x7a /*DOM_VK_F11*/: key = 11 /* GLUT_KEY_F11 */; break;
          case 0x7b /*DOM_VK_F12*/: key = 12 /* GLUT_KEY_F12 */; break;
          case 0x25 /*DOM_VK_LEFT*/: key = 100 /* GLUT_KEY_LEFT */; break;
          case 0x26 /*DOM_VK_UP*/: key = 101 /* GLUT_KEY_UP */; break;
          case 0x27 /*DOM_VK_RIGHT*/: key = 102 /* GLUT_KEY_RIGHT */; break;
          case 0x28 /*DOM_VK_DOWN*/: key = 103 /* GLUT_KEY_DOWN */; break;
          case 0x21 /*DOM_VK_PAGE_UP*/: key = 104 /* GLUT_KEY_PAGE_UP */; break;
          case 0x22 /*DOM_VK_PAGE_DOWN*/: key = 105 /* GLUT_KEY_PAGE_DOWN */; break;
          case 0x24 /*DOM_VK_HOME*/: key = 106 /* GLUT_KEY_HOME */; break;
          case 0x23 /*DOM_VK_END*/: key = 107 /* GLUT_KEY_END */; break;
          case 0x2d /*DOM_VK_INSERT*/: key = 108 /* GLUT_KEY_INSERT */; break;
        };
        return key;
    },

    getASCIIKey: function(keycode) {
	// TODO apply modifiers, etc
        return keycode;
    },

    onKeydown: function(event) {
      if (GLUT.specialFunc || GLUT.keyboardFunc) {
        var key = GLUT.getSpecialKey(event['keyCode']);
        if (key !== null) {
          if( GLUT.specialFunc ) {
	    event.preventDefault ();
            GLUT.saveModifiers(event);
	    FUNCTION_TABLE[GLUT.specialFunc](key, GLUT.lastX, GLUT.lastY);
	  }
        }
        else
	{
          key = GLUT.getASCIIKey(event['keyCode']);
	  if( key !== null && GLUT.keyboardFunc ) {
	    event.preventDefault ();
            GLUT.saveModifiers(event);
            FUNCTION_TABLE[GLUT.keyboardFunc](event['keyCode'], GLUT.lastX, GLUT.lastY);
	  }
        }
      }
    },
    
    onKeyup: function(event) {
      if (GLUT.specialUpFunc || GLUT.keyboardUpFunc) {
        var key = GLUT.getSpecialKey(event['keyCode']);
        if (key !== null) {
          if(GLUT.specialUpFunc) {
	    event.preventDefault ();
            GLUT.saveModifiers(event);
	    FUNCTION_TABLE[GLUT.specialUpFunc](key, GLUT.lastX, GLUT.lastY);
	  }
        }
        else
	{
          key = GLUT.getASCIIKey(event['keyCode']);
	  if( key !== null && GLUT.keyboardUpFunc ) {
	    event.preventDefault ();
            GLUT.saveModifiers(event);
            FUNCTION_TABLE[GLUT.keyboardUpFunc](event['keyCode'], GLUT.lastX, GLUT.lastY);
	  }
        }
      }
    },
    
    onMouseButtonDown: function(event){
      GLUT.lastX = event['clientX'];
      GLUT.lastY = event['clientY'];
      GLUT.buttons |= (1 << event['button']);
        
      if(GLUT.mouseFunc){
	event.preventDefault ();
        GLUT.saveModifiers(event);
        FUNCTION_TABLE[GLUT.mouseFunc](event['button'], 0/*GLUT_DOWN*/, GLUT.lastX, GLUT.lastY);
      }
    },
      
    onMouseButtonUp: function(event){
      GLUT.lastX = event['clientX'];
      GLUT.lastY = event['clientY'];
      GLUT.buttons &= ~(1 << event['button']);

      if(GLUT.mouseFunc) {
	event.preventDefault ();
        GLUT.saveModifiers(event);
        FUNCTION_TABLE[GLUT.mouseFunc](event['button'], 1/*GLUT_UP*/, GLUT.lastX, GLUT.lastY);
      }
    },
  },

  glutGetModifiers: function() { return GLUT.modifiers; },

  glutInit__deps: ['$GLUT'],
  glutInit: function(argcp, argv) {
    // Ignore arguments
    GLUT.initTime = Date.now();
    window.addEventListener("keydown", GLUT.onKeydown, true);
    window.addEventListener("keyup", GLUT.onKeyup, true);
    window.addEventListener("mousemove", GLUT.onMousemove, true);
    window.addEventListener("mousedown", GLUT.onMouseButtonDown, true);
    window.addEventListener("mouseup", GLUT.onMouseButtonUp, true);
  },

  glutInitWindowSize: function(width, height) {
    Module['canvas'].width = width;
    Module['canvas'].height = height;
  },

  glutGet: function(type) {
    switch (type) {
      case 700: /* GLUT_ELAPSED_TIME */
        var now = Date.now();
        return now - GLUT.initTime;
      default:
        throw "glutGet(" + type + ") not implemented yet";
    }
  },

  glutIdleFunc: function(func) {
    window.setTimeout(FUNCTION_TABLE[func], 0);
  },

  glutTimerFunc: function(msec, func, value) {
    window.setTimeout(function() { FUNCTION_TABLE[func](value); }, msec);
  },

  glutDisplayFunc: function(func) {
    GLUT.displayFunc = func;
  },
  
  glutKeyboardFunc: function(func) {
    GLUT.keyboardFunc = func;
  },
  
  glutKeyboardUpFunc: function(func) {
    GLUT.keyboardUpFunc = func;
  },

  glutSpecialFunc: function(func) {
    GLUT.specialFunc = func;
  },

  glutSpecialUpFunc: function(func) {
    GLUT.specialUpFunc = func;
  },

  glutReshapeFunc: function(func) {
    GLUT.reshapeFunc = func;
  },
  
  glutMotionFunc: function(func) {
    GLUT.motionFunc = func;
  },

  glutPassiveMotionFunc: function(func) {
    GLUT.passiveMotionFunc = func;
  },

  glutMouseFunc: function(func) {
    GLUT.mouseFunc = func;
  },

  glutCreateWindow: function(name) {
#if USE_TYPED_ARRAYS
    try {
      var ctx = Module.canvas.getContext('experimental-webgl');
      if (!ctx) throw 'Could not create canvas :(';
      Module.ctx = ctx;
      // Set the background of the canvas to black, because glut gives us a
      // window which has a black background by default.
      Module.canvas.style.backgroundColor = "black";
    } catch (e) {
      Module.print('(canvas not available)');
    }
#else
    Module.print('(USE_TYPED_ARRAYS needs to be enabled for WebGL)');
#endif
  },

  glutInitDisplayMode: function(mode) {},
  glutSwapBuffers: function() {},

  glutPostRedisplay: function() {
    if (GLUT.displayFunc) {
      var RAF = window['setTimeout'];
      if (window['requestAnimationFrame']) {
        RAF = window['requestAnimationFrame'];
      } else if (window['mozRequestAnimationFrame']) {
        RAF = window['mozRequestAnimationFrame'];
      } else if (window['webkitRequestAnimationFrame']) {
        RAF = window['webkitRequestAnimationFrame'];
      } else if (window['msRequestAnimationFrame']) {
        RAF = window['msRequestAnimationFrame'];
      }
      RAF.apply(window, [FUNCTION_TABLE[GLUT.displayFunc]]);
    }
  },

  glutMainLoop__deps: ['$GLUT'],
  glutMainLoop: function() {
    if (GLUT.reshapeFunc) {
      FUNCTION_TABLE[GLUT.reshapeFunc](Module['canvas'].width,
                                       Module['canvas'].height);
    }
    _glutPostRedisplay();
    throw "Entering GLUT mainloop";
  },

};

var LibraryXlib = {
  XOpenDisplay: function() {
    return 1; // We support 1 display, the canvas
  },

  XCreateWindow: function(display, parent, x, y, width, height, border_width, depth, class_, visual, valuemask, attributes) {
    // All we can do is set the width and height
    Module['canvas'].width = width;
    Module['canvas'].height = height;
    return 2;
  },

  XChangeWindowAttributes: function(){},
  XSetWMHints: function(){},
  XMapWindow: function(){},
  XStoreName: function(){},
  XInternAtom: function(display, name_, hmm) { return 0 },
  XSendEvent: function(){},
  XPending: function(display) { return 0 },
};

var LibraryEGL = {
  eglGetDisplay: function(x_display) { return 3 },
  eglInitialize: function(display, majorVersion, minorVersion) { return 1 },
  eglGetConfigs: function(display, hmm1, hmm2, numConfigs) { return 1 },
  eglChooseConfig: function(display, attribList, config, hmm, numConfigs) { return 1 },
  eglCreateWindowSurface: function(display, config, hWnd, hmm) { return 4 },

  eglCreateContext__deps: ['glutCreateWindow', '$GL'],
  eglCreateContext: function(display, config, hmm, contextAttribs) {
    _glutCreateWindow();
    return 1;
  },

  eglMakeCurrent: function(display, surface, surface, context) { return 1 },
  eglSwapBuffers: function() {},
};

mergeInto(LibraryManager.library, LibraryGL);
mergeInto(LibraryManager.library, LibraryGLUT);
mergeInto(LibraryManager.library, LibraryXlib);
mergeInto(LibraryManager.library, LibraryEGL);
<|MERGE_RESOLUTION|>--- conflicted
+++ resolved
@@ -75,7 +75,6 @@
 
   glGenIntegerv__deps: ['$GL'],
   glGetIntegerv: function(name_, p) {
-<<<<<<< HEAD
     var result = Module.ctx.getParameter(name_);
     switch (typeof(result)) {
       case "number":
@@ -195,19 +194,6 @@
       default:
         throw 'Why did we hit the default case?';
     }
-=======
-    var v = Module.ctx.getParameter(name_);
-    if (name_ == Module.ctx.CURRENT_PROGRAM)
-      v = GL.hashtable("program").lookup(v);
-    else if (name_ == Module.ctx.VIEWPORT) {
-      {{{ makeSetValue('p', '0',  'v[0]', 'i32') }}};
-      {{{ makeSetValue('p', '4',  'v[1]', 'i32') }}};
-      {{{ makeSetValue('p', '8',  'v[2]', 'i32') }}};
-      {{{ makeSetValue('p', '12', 'v[3]', 'i32') }}};
-    }
-    // TODO complete
-    {{{ makeSetValue('p', '0', 'v', 'i32') }}};
->>>>>>> 0a0f93a8
   },
 
   glGenTextures__deps: ['$GL'],
@@ -246,7 +232,6 @@
 
   glTexImage2D: function(target, level, internalformat, width, height, border, format, type, pixels) {
     if (pixels) {
-<<<<<<< HEAD
       var sizePerPixel;
       switch (type) {
         case 0x1401 /* GL_UNSIGNED_BYTE */:
@@ -280,11 +265,6 @@
       }
     } else {
       pixels = null;
-=======
-      pixels = new Uint8Array(Array_copy(pixels, pixels + width*height*4)); // TODO: optimize
-    } else {
-      pixels = new Uint8Array (width*height*4);
->>>>>>> 0a0f93a8
     }
     Module.ctx.texImage2D(target, level, internalformat, width, height, border, format, type, pixels);
   },
@@ -370,7 +350,6 @@
     Module.ctx.bufferData(target, floatArray, usage);
   },
 
-<<<<<<< HEAD
   glBufferSubData: function(target, offset, size, data) {
     var floatArray = new Float32Array(TypedArray_copy(data, size, offset));
     Module.ctx.bufferSubData(target, offset, floatArray);
@@ -418,10 +397,7 @@
     return Module.ctx.isRenderbuffer(fb);
   },
 
-  glBindAttribLocation_deps: ['$GL'],
-=======
   glGetUniformLocation_deps: ['$GL'],
->>>>>>> 0a0f93a8
   glGetUniformLocation: function(program, name) {
     name = Pointer_stringify(name);
     return GL.hashtable("uniform").add(
@@ -579,7 +555,7 @@
     return GL.hashtable("shader").add(shader);
   },
 
-<<<<<<< HEAD
+  glDeleteShader_deps: ['$GL'],
   glDeleteShader: function(shader) {
     Module.ctx.deleteShader(GL.hashtable("shader").get(shader));
   },
@@ -599,11 +575,6 @@
     for (var i = 0; i < len; ++i) {
       {{{ makeSetValue('shaders', 'i', 'GL.hashtable("shader").get(result[i])', 'i32') }}};
     }
-=======
-  glDeleteShader_deps: ['$GL'],
-  glDeleteShader: function(shader) {
-    return GL.hashtable("shader").remove(shader);
->>>>>>> 0a0f93a8
   },
 
   glShaderSource_deps: ['$GL'],
@@ -674,14 +645,9 @@
     return GL.hashtable("program").add(Module.ctx.createProgram());
   },
 
-<<<<<<< HEAD
+  glDeleteProgram_deps: ['$GL'],
   glDeleteProgram: function(program) {
     Module.ctx.deleteProgram(GL.hashtable("program").get(program));
-=======
-  glDeleteProgram_deps: ['$GL'],
-  glDeleteProgram: function(program) {
-    return GL.hashtable("program").remove(program);
->>>>>>> 0a0f93a8
   },
 
   glAttachShader_deps: ['$GL'],
